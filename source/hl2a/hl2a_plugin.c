#include "hl2a_plugin.h"

#include <assert.h>
#include <string.h>
#include <libxml/xpath.h>

#include <clientserver/errorLog.h>
#include <logging/logging.h>
#include <clientserver/stringUtils.h>
#include <clientserver/initStructs.h>
#include <clientserver/udaTypes.h>
#include <plugins/udaPlugin.h>

#include "hl2a_mapped_data.h"

enum MAPPING_TYPE {
    NONE, STATIC, DYNAMIC
};

static int do_help(IDAM_PLUGIN_INTERFACE* idam_plugin_interface);
static int do_version(IDAM_PLUGIN_INTERFACE* idam_plugin_interface);
static int do_builddate(IDAM_PLUGIN_INTERFACE* idam_plugin_interface);
static int do_defaultmethod(IDAM_PLUGIN_INTERFACE* idam_plugin_interface);
static int do_maxinterfaceversion(IDAM_PLUGIN_INTERFACE* idam_plugin_interface);
static int do_read(IDAM_PLUGIN_INTERFACE* idam_plugin_interface);

static char* getMappingValue(const char* mappingFileName, const char* IDSRequest, int* IDSRequestType);

int hl2aPlugin(IDAM_PLUGIN_INTERFACE* idam_plugin_interface)
{
    int err = 0;

    static short init = 0;

    // ----------------------------------------------------------------------------------------
    // Standard v1 Plugin Interface

    unsigned short housekeeping;

    if (idam_plugin_interface->interfaceVersion >
        THISPLUGIN_MAX_INTERFACE_VERSION) {
        err = 999;
        UDA_LOG(UDA_LOG_ERROR, "Plugin Interface Version Unknown to this plugin: Unable to execute the request!\n");
        addIdamError(CODEERRORTYPE, __func__,
                     err, "Plugin Interface Version Unknown to this plugin: Unable to execute the request!");
        return err;
    }

    idam_plugin_interface->pluginVersion = strtol(PLUGIN_VERSION, NULL, 10);

    REQUEST_BLOCK* request_block = idam_plugin_interface->request_block;

    housekeeping = idam_plugin_interface->housekeeping;

    if (housekeeping || STR_IEQUALS(request_block->function, "reset")) {

        if (!init) {
            return 0;
        }    // Not previously initialised: Nothing to
        // do!

        // Free Heap & reset counters

        init = 0;

        return 0;
    }
    // ----------------------------------------------------------------------------------------
    // Initialise

    if (!init || STR_IEQUALS(request_block->function, "init")
        || STR_IEQUALS(request_block->function, "initialise")) {

        init = 1;
        if (STR_IEQUALS(request_block->function, "init")
            || STR_IEQUALS(request_block->function, "initialise")) {
            return 0;
        }
    }
    // ----------------------------------------------------------------------------------------
    // Plugin Functions
    // ----------------------------------------------------------------------------------------

    // ----------------------------------------------------------------------------------------
    // Standard methods: version, builddate, defaultmethod,
    // maxinterfaceversion

    if (STR_IEQUALS(request_block->function, "help")) {
        err = do_help(idam_plugin_interface);
    } else if (STR_IEQUALS(request_block->function, "version")) {
        err = do_version(idam_plugin_interface);
    } else if (STR_IEQUALS(request_block->function, "builddate")) {
        err = do_builddate(idam_plugin_interface);
    } else if (STR_IEQUALS(request_block->function, "defaultmethod")) {
        err = do_defaultmethod(idam_plugin_interface);
    } else if (STR_IEQUALS(request_block->function, "maxinterfaceversion")) {
        err = do_maxinterfaceversion(idam_plugin_interface);
    } else if (STR_IEQUALS(request_block->function, "read")) {
        err = do_read(idam_plugin_interface);
    } else {
        // ======================================================================================
        // Error ...
        err = 999;
        addIdamError(CODEERRORTYPE, __func__, err, "Unknown function requested!");
    }

    // --------------------------------------------------------------------------------------
    // Housekeeping

    return err;
}

// Help: A Description of library functionality
int do_help(IDAM_PLUGIN_INTERFACE* idam_plugin_interface)
{
    char* help = PLUGIN_NAME ": this plugin maps HL2A data to IDSs\n\n";
    const char* desc = PLUGIN_NAME ": help = plugin used for mapping HL2A experimental data to IDS";

    return setReturnDataString(idam_plugin_interface->data_block, help, desc);
}

int do_version(IDAM_PLUGIN_INTERFACE* idam_plugin_interface)
{
    return setReturnDataString(idam_plugin_interface->data_block, PLUGIN_VERSION, NULL);
}

// Plugin Build Date
int do_builddate(IDAM_PLUGIN_INTERFACE* idam_plugin_interface)
{
    return setReturnDataString(idam_plugin_interface->data_block, __DATE__, NULL);
}

// Plugin Default Method
int do_defaultmethod(IDAM_PLUGIN_INTERFACE* idam_plugin_interface)
{
    return setReturnDataString(idam_plugin_interface->data_block, THISPLUGIN_DEFAULT_METHOD, NULL);
}

// Plugin Maximum Interface Version
int do_maxinterfaceversion(IDAM_PLUGIN_INTERFACE* idam_plugin_interface)
{
    return setReturnDataIntScalar(idam_plugin_interface->data_block, THISPLUGIN_MAX_INTERFACE_VERSION, NULL);
}

// ----------------------------------------------------------------------------------------
// Add functionality here ....
int do_read(IDAM_PLUGIN_INTERFACE* idam_plugin_interface)
{
    UDA_LOG(UDA_LOG_DEBUG, "Calling do_read from HL2A plugin\n");

    int err = 0;

    DATA_BLOCK* data_block = idam_plugin_interface->data_block;

    initDataBlock(data_block);

    data_block->rank = 1;
    data_block->dims = (DIMS*)malloc(data_block->rank * sizeof(DIMS));

    int i;
    for (i = 0; i < data_block->rank; i++) {
        initDimBlock(&data_block->dims[i]);
    }

    REQUEST_BLOCK* request_block = idam_plugin_interface->request_block;

<<<<<<< HEAD
    char* element;    // will contain the UDA mapping got from the UDA request
=======
    const char* element;    // will contain the IDAM mapping got from the IDAM request
>>>>>>> deae8243
    int shot;
    int* indices;
    size_t nindices;      

    FIND_REQUIRED_STRING_VALUE(request_block->nameValueList, element);
    FIND_REQUIRED_INT_VALUE(request_block->nameValueList, shot);
    FIND_REQUIRED_INT_ARRAY(request_block->nameValueList, indices);

<<<<<<< HEAD
    char* UDA_MappingKey = element;
=======
    const char* IDAM_MappingKey = element;
>>>>>>> deae8243

    char* mappingFileName = getenv("UDA_HL2A_MAPPING_FILE");

    UDA_LOG(UDA_LOG_DEBUG, "UDA mapping file: %s\n", mappingFileName);
    UDA_LOG(UDA_LOG_DEBUG, "UDA mapping key: %s\n", UDA_MappingKey);

    //Get the mapping function from the value found in the UDA mapping file for the given UDA_MappingKey
    //Get also the IDS type ('static' or 'dynamic')
    int IDS_DataType;
    const char* mapfun = getMappingValue(mappingFileName, UDA_MappingKey, &IDS_DataType);

    //The path requested has not been found
    if (mapfun == NULL) {
<<<<<<< HEAD
        UDA_LOG(UDA_LOG_DEBUG, "The requested function for accessing HL2A data has not been found. Check the UDA mapping file.\n");
        fprintf(stderr, "The requested function for accessing HL2A data has not been found. Check the UDA mapping file.\n");
        int err = 901;
        addIdamError(CODEERRORTYPE, "no data mapping provided...", err, "");
=======
        UDA_LOG(UDA_LOG_DEBUG, "The requested function for accessing HL2A data has not been found. Check the IDAM mapping file.\n");
        fprintf(stderr, "The requested function for accessing HL2A data has not been found. Check the IDAM mapping file.\n");
        addIdamError(CODEERRORTYPE, "no data mapping provided...", 901, "");
>>>>>>> deae8243
        return -1;
    }

    int status = GetHL2AData(shot, mapfun, data_block, indices);
    if (status != 0) {
            return status;
    }

    if (IDS_DataType == STATIC) {
        int data_type = data_block->data_type;

        if (data_type != UDA_TYPE_STRING &&
            data_type != UDA_TYPE_DOUBLE &&
            data_type != UDA_TYPE_FLOAT &&
            data_type != UDA_TYPE_LONG &&
            data_type != UDA_TYPE_INT &&
            data_type != UDA_TYPE_SHORT) {
            err = 999;
            addIdamError(CODEERRORTYPE, __func__, err, "HL2A : Unsupported static data type");
        }

        free(data_block->dims);

        // Scalar data
        data_block->rank   = 0;
        data_block->data_n = 1;

        strcpy(data_block->data_label, "");
        strcpy(data_block->data_units, "");
        strcpy(data_block->data_desc, "");
    }

    return 0;
}



//Get from the UDA mapping file the IDS XPath for the given key and the data type ('static' or 'dynamic')
//Example : <mapping key="antennas/ec/Shape_of" value="//antennas/ec/@dim" type="static"/>
// where the key is 'antennas/ec/Shape_of' and the IDS XPath is '//antennas/ec/@dim', the type is 'static'

<<<<<<< HEAD
char* getMappingValue(const char* mappingFileName, const char* UDA_MappingKey,
                      int* IDS_DataType)
=======
static char* getMappingValue(const char* mappingFileName, const char* IDSRequest, int* IDSRequestType)
>>>>>>> deae8243
{
    xmlDocPtr doc;
    xmlXPathContextPtr xpathCtx;
    xmlXPathObjectPtr xpathObj;

    assert(mappingFileName);
<<<<<<< HEAD
    assert(UDA_MappingKey);
=======
    assert(IDSRequest);
>>>>>>> deae8243

    /*
     * Load XML document
     */
    doc = xmlParseFile(mappingFileName);
    if (doc == NULL) {
        UDA_LOG(UDA_LOG_DEBUG, "Error: unable to parse UDA mapping file\n");
<<<<<<< HEAD
        fprintf(stderr, "Error: unable to parse file \"%s\"\n",
                mappingFileName);
=======
        fprintf(stderr, "Error: unable to parse file \"%s\"\n", mappingFileName);
>>>>>>> deae8243
        return NULL;
    }

    /*
     * Create xpath evaluation context
     */
    xpathCtx = xmlXPathNewContext(doc);
    if (xpathCtx == NULL) {
        UDA_LOG(UDA_LOG_DEBUG, "Error: unable to create new XPath context\n");
        fprintf(stderr, "Error: unable to create new XPath context\n");
        xmlFreeDoc(doc);
        return NULL;
    }
    // Creating the Xpath request
    UDA_LOG(UDA_LOG_DEBUG, "Creating the Xpath request\n");
<<<<<<< HEAD
    int len = strlen(UDA_MappingKey) + 26;
    xmlChar* xPathExpr = malloc(len + sizeof(xmlChar));
    const xmlChar* c = "//mapping[@key='%s']/@value";
    xmlStrPrintf(xPathExpr, len, c, UDA_MappingKey);
=======
    int len = strlen(IDSRequest) + 26;
    xmlChar* xPathExpr = malloc(len + sizeof(xmlChar));
    xmlStrPrintf(xPathExpr, len, "//mapping[@key='%s']/@value", IDSRequest);
>>>>>>> deae8243

    /*
     * Evaluate xpath expression for the type
     */
    xpathObj = xmlXPathEvalExpression(xPathExpr, xpathCtx);
    if (xpathObj == NULL) {
        UDA_LOG(UDA_LOG_DEBUG, "Error: unable to evaluate xpath expression\n");
        fprintf(stderr,
                "Error: unable to evaluate xpath expression \"%s\"\n",
                xPathExpr);
        xmlXPathFreeContext(xpathCtx);
        xmlFreeDoc(doc);
        return NULL;
    }

    xmlNodeSetPtr nodes = xpathObj->nodesetval;
    int size = (nodes) ? nodes->nodeNr : 0;
    char* value = NULL;

    xmlNodePtr cur;
    int err = 0;

    if (size != 0) {
        UDA_LOG(UDA_LOG_DEBUG, "size different of 0\n");
        cur = nodes->nodeTab[0];
        cur = cur->children;
        value = strdup((char*)cur->content);
    } else {
        UDA_LOG(UDA_LOG_DEBUG, "Error : size equals 0\n");
        err = 998;
        addIdamError(CODEERRORTYPE, __func__, err, "no result on XPath request");
    }
<<<<<<< HEAD
    const xmlChar* key_type = "//mapping[@key='%s']/@type";
    xmlStrPrintf(xPathExpr, len, key_type,
    		   UDA_MappingKey);
=======
    xmlStrPrintf(xPathExpr, len, "//mapping[@key='%s']/@type", IDSRequest);
>>>>>>> deae8243

    /*
     * Evaluate xpath expression for the type
     */
    xpathObj = xmlXPathEvalExpression(xPathExpr, xpathCtx);
    if (xpathObj == NULL) {
        UDA_LOG(UDA_LOG_DEBUG,
                 "Error: unable to evaluate xpath expression for getting the type (static or dynamic)\n");
        fprintf(stderr,
                "Error: unable to evaluate xpath expression \"%s\"\n",
                xPathExpr);
        xmlXPathFreeContext(xpathCtx);
        xmlFreeDoc(doc);
        return NULL;
    }

    nodes = xpathObj->nodesetval;
    size = (nodes) ? nodes->nodeNr : 0;
    char* typeStr = NULL;

    err = 0;

    if (size != 0) {
        cur = nodes->nodeTab[0];
        cur = cur->children;
        typeStr = strdup((char*)cur->content);
    } else {
        err = 998;
        addIdamError(CODEERRORTYPE, __func__, err, "no result on XPath request");
    }

    UDA_LOG(UDA_LOG_DEBUG, "Setting IDS_DataType\n");

    if (typeStr == NULL) {
        *IDSRequestType = NONE;
    } else if (STR_IEQUALS(typeStr, "dynamic")) {
        *IDSRequestType = DYNAMIC;
    } else {
        *IDSRequestType = STATIC;
    }

    /*
     * Cleanup
     */
    xmlXPathFreeObject(xpathObj);
    xmlXPathFreeContext(xpathCtx);
    xmlFreeDoc(doc);

    return value;
}
<|MERGE_RESOLUTION|>--- conflicted
+++ resolved
@@ -164,11 +164,7 @@
 
     REQUEST_BLOCK* request_block = idam_plugin_interface->request_block;
 
-<<<<<<< HEAD
-    char* element;    // will contain the UDA mapping got from the UDA request
-=======
-    const char* element;    // will contain the IDAM mapping got from the IDAM request
->>>>>>> deae8243
+    const char* element;    // will contain the UDA mapping got from the UDA request
     int shot;
     int* indices;
     size_t nindices;      
@@ -177,11 +173,7 @@
     FIND_REQUIRED_INT_VALUE(request_block->nameValueList, shot);
     FIND_REQUIRED_INT_ARRAY(request_block->nameValueList, indices);
 
-<<<<<<< HEAD
-    char* UDA_MappingKey = element;
-=======
-    const char* IDAM_MappingKey = element;
->>>>>>> deae8243
+    const char* UDA_MappingKey = element;
 
     char* mappingFileName = getenv("UDA_HL2A_MAPPING_FILE");
 
@@ -195,16 +187,9 @@
 
     //The path requested has not been found
     if (mapfun == NULL) {
-<<<<<<< HEAD
         UDA_LOG(UDA_LOG_DEBUG, "The requested function for accessing HL2A data has not been found. Check the UDA mapping file.\n");
         fprintf(stderr, "The requested function for accessing HL2A data has not been found. Check the UDA mapping file.\n");
-        int err = 901;
-        addIdamError(CODEERRORTYPE, "no data mapping provided...", err, "");
-=======
-        UDA_LOG(UDA_LOG_DEBUG, "The requested function for accessing HL2A data has not been found. Check the IDAM mapping file.\n");
-        fprintf(stderr, "The requested function for accessing HL2A data has not been found. Check the IDAM mapping file.\n");
         addIdamError(CODEERRORTYPE, "no data mapping provided...", 901, "");
->>>>>>> deae8243
         return -1;
     }
 
@@ -246,23 +231,15 @@
 //Example : <mapping key="antennas/ec/Shape_of" value="//antennas/ec/@dim" type="static"/>
 // where the key is 'antennas/ec/Shape_of' and the IDS XPath is '//antennas/ec/@dim', the type is 'static'
 
-<<<<<<< HEAD
-char* getMappingValue(const char* mappingFileName, const char* UDA_MappingKey,
+static char* getMappingValue(const char* mappingFileName, const char* UDA_MappingKey,
                       int* IDS_DataType)
-=======
-static char* getMappingValue(const char* mappingFileName, const char* IDSRequest, int* IDSRequestType)
->>>>>>> deae8243
 {
     xmlDocPtr doc;
     xmlXPathContextPtr xpathCtx;
     xmlXPathObjectPtr xpathObj;
 
     assert(mappingFileName);
-<<<<<<< HEAD
     assert(UDA_MappingKey);
-=======
-    assert(IDSRequest);
->>>>>>> deae8243
 
     /*
      * Load XML document
@@ -270,12 +247,7 @@
     doc = xmlParseFile(mappingFileName);
     if (doc == NULL) {
         UDA_LOG(UDA_LOG_DEBUG, "Error: unable to parse UDA mapping file\n");
-<<<<<<< HEAD
-        fprintf(stderr, "Error: unable to parse file \"%s\"\n",
-                mappingFileName);
-=======
         fprintf(stderr, "Error: unable to parse file \"%s\"\n", mappingFileName);
->>>>>>> deae8243
         return NULL;
     }
 
@@ -291,16 +263,9 @@
     }
     // Creating the Xpath request
     UDA_LOG(UDA_LOG_DEBUG, "Creating the Xpath request\n");
-<<<<<<< HEAD
     int len = strlen(UDA_MappingKey) + 26;
     xmlChar* xPathExpr = malloc(len + sizeof(xmlChar));
-    const xmlChar* c = "//mapping[@key='%s']/@value";
-    xmlStrPrintf(xPathExpr, len, c, UDA_MappingKey);
-=======
-    int len = strlen(IDSRequest) + 26;
-    xmlChar* xPathExpr = malloc(len + sizeof(xmlChar));
-    xmlStrPrintf(xPathExpr, len, "//mapping[@key='%s']/@value", IDSRequest);
->>>>>>> deae8243
+    xmlStrPrintf(xPathExpr, len, "//mapping[@key='%s']/@value", UDA_MappingKey);
 
     /*
      * Evaluate xpath expression for the type
@@ -333,13 +298,7 @@
         err = 998;
         addIdamError(CODEERRORTYPE, __func__, err, "no result on XPath request");
     }
-<<<<<<< HEAD
-    const xmlChar* key_type = "//mapping[@key='%s']/@type";
-    xmlStrPrintf(xPathExpr, len, key_type,
-    		   UDA_MappingKey);
-=======
-    xmlStrPrintf(xPathExpr, len, "//mapping[@key='%s']/@type", IDSRequest);
->>>>>>> deae8243
+    xmlStrPrintf(xPathExpr, len, "//mapping[@key='%s']/@type", UDA_MappingKey);
 
     /*
      * Evaluate xpath expression for the type
@@ -374,11 +333,11 @@
     UDA_LOG(UDA_LOG_DEBUG, "Setting IDS_DataType\n");
 
     if (typeStr == NULL) {
-        *IDSRequestType = NONE;
+        *IDS_DataType = NONE;
     } else if (STR_IEQUALS(typeStr, "dynamic")) {
-        *IDSRequestType = DYNAMIC;
+        *IDS_DataType = DYNAMIC;
     } else {
-        *IDSRequestType = STATIC;
+        *IDS_DataType = STATIC;
     }
 
     /*
