<<<<<<< HEAD
/*---------------------------------------------------------------
* v1 UDA Plugin: ITER IMAS mdsplus put/get
*
* Input Arguments:	IDAM_PLUGIN_INTERFACE *idam_plugin_interface
*
* Returns:		0 if the plugin functionality was successful
*			otherwise a Error Code is returned
*
* Standard functionality:
*
*	help	a description of what this plugin does together with a list of functions available
*
*	reset	frees all previously allocated heap, closes file handles and resets all static parameters.
*		This has the same functionality as setting the housekeeping directive in the plugin interface
*		data structure to TRUE (1)
*
*	init	Initialise the plugin: read all required data and process. Retain staticly for
*		future reference.
*
*---------------------------------------------------------------------------------------------------------------*/
=======
>>>>>>> deae8243
#include "imas_mds.h"

#include "common.h"
#include "extract_indices.h"
#include "imas.h"
#include "imas_hdf5.h"
#include "ual_low_level.h"
#include "ual_low_level_mdsplus.h"
#include "machine_mapping.h"

#include <mdslib.h>
#include <regex.h>

#include <client/accAPI.h>
#include <client/udaClient.h>
#include <clientserver/copyStructs.h>
#include <clientserver/initStructs.h>
#include <clientserver/makeRequestBlock.h>
#include <clientserver/printStructs.h>
#include <clientserver/stringUtils.h>
#include <clientserver/udaTypes.h>
#include <logging/logging.h>

IDAMPLUGINFILELIST pluginFileList_mds;

extern char* errmsg;

#define MAXOBJECTCOUNT 100000
static void* localObjs[MAXOBJECTCOUNT];
static unsigned int lastObjectId = 0;
static unsigned int initLocalObjs = 1;

static int process_arguments(IDAM_PLUGIN_INTERFACE* idam_plugin_interface, PLUGIN_ARGS* plugin_args);
static int do_putIdsVersion(IDAM_PLUGIN_INTERFACE* idam_plugin_interface, PLUGIN_ARGS plugin_args);
static int do_delete(IDAM_PLUGIN_INTERFACE* idam_plugin_interface, PLUGIN_ARGS plugin_args);
static int do_get(IDAM_PLUGIN_INTERFACE* idam_plugin_interface, PLUGIN_ARGS plugin_args, int idx);
static int do_put(IDAM_PLUGIN_INTERFACE* idam_plugin_interface, PLUGIN_ARGS plugin_args, int idx);
static int do_open(IDAM_PLUGIN_INTERFACE* idam_plugin_interface, PLUGIN_ARGS plugin_args, int* idx);
static int do_create(IDAM_PLUGIN_INTERFACE* idam_plugin_interface, PLUGIN_ARGS plugin_args, int* idx);
static int do_close(IDAM_PLUGIN_INTERFACE* idam_plugin_interface, PLUGIN_ARGS plugin_args);
static int do_createModel(IDAM_PLUGIN_INTERFACE* idam_plugin_interface, PLUGIN_ARGS plugin_args);
static int do_setTimeBasePath(IDAM_PLUGIN_INTERFACE* idam_plugin_interface, PLUGIN_ARGS plugin_args);
static int do_releaseObject(IDAM_PLUGIN_INTERFACE* idam_plugin_interface, PLUGIN_ARGS plugin_args);
static int do_getObjectObject(IDAM_PLUGIN_INTERFACE* idam_plugin_interface, PLUGIN_ARGS plugin_args);
static int do_getObjectSlice(IDAM_PLUGIN_INTERFACE* idam_plugin_interface, PLUGIN_ARGS plugin_args);
static int do_getObjectGroup(IDAM_PLUGIN_INTERFACE* idam_plugin_interface, PLUGIN_ARGS plugin_args);
static int do_getObjectDim(IDAM_PLUGIN_INTERFACE* idam_plugin_interface, PLUGIN_ARGS plugin_args, int idx);
static int do_beginObject(IDAM_PLUGIN_INTERFACE* idam_plugin_interface, PLUGIN_ARGS plugin_args);
static int do_getObject(IDAM_PLUGIN_INTERFACE* idam_plugin_interface, PLUGIN_ARGS plugin_args);
static int do_putObject(IDAM_PLUGIN_INTERFACE* idam_plugin_interface, PLUGIN_ARGS plugin_args);
static int do_putObjectInObject(IDAM_PLUGIN_INTERFACE* idam_plugin_interface, PLUGIN_ARGS plugin_args);
static int do_putObjectGroup(IDAM_PLUGIN_INTERFACE* idam_plugin_interface, PLUGIN_ARGS plugin_args);
static int do_putObjectSlice(IDAM_PLUGIN_INTERFACE* idam_plugin_interface, PLUGIN_ARGS plugin_args);
static int do_source(IDAM_PLUGIN_INTERFACE* idam_plugin_interface, PLUGIN_ARGS plugin_args);
static int do_replaceLastObjectSlice(IDAM_PLUGIN_INTERFACE* idam_plugin_interface, PLUGIN_ARGS plugin_args);
static int do_cache(IDAM_PLUGIN_INTERFACE* idam_plugin_interface, PLUGIN_ARGS plugin_args);
static int do_getUniqueRun(IDAM_PLUGIN_INTERFACE* idam_plugin_interface, PLUGIN_ARGS plugin_args);
static int do_spawnCommand(IDAM_PLUGIN_INTERFACE* idam_plugin_interface, PLUGIN_ARGS plugin_args);
static int do_putIDS(IDAM_PLUGIN_INTERFACE* idam_plugin_interface, PLUGIN_ARGS plugin_args);
static int do_beginIdsPut(IDAM_PLUGIN_INTERFACE* idam_plugin_interface, PLUGIN_ARGS plugin_args);
static int do_endIdsPut(IDAM_PLUGIN_INTERFACE* idam_plugin_interface, PLUGIN_ARGS plugin_args);
static int do_beginIdsGet(IDAM_PLUGIN_INTERFACE* idam_plugin_interface, PLUGIN_ARGS plugin_args);
static int do_endIdsGet(IDAM_PLUGIN_INTERFACE* idam_plugin_interface, PLUGIN_ARGS plugin_args);
static int do_beginIdsGetSlice(IDAM_PLUGIN_INTERFACE* idam_plugin_interface, PLUGIN_ARGS plugin_args);
static int do_endIdsGetSlice(IDAM_PLUGIN_INTERFACE* idam_plugin_interface, PLUGIN_ARGS plugin_args);
static int do_beginIdsPutSlice(IDAM_PLUGIN_INTERFACE* idam_plugin_interface, PLUGIN_ARGS plugin_args);
static int do_endIdsPutSlice(IDAM_PLUGIN_INTERFACE* idam_plugin_interface, PLUGIN_ARGS plugin_args);
static int do_beginIdsPutNonTimed(IDAM_PLUGIN_INTERFACE* idam_plugin_interface, PLUGIN_ARGS plugin_args);
static int do_endIdsPutNonTimed(IDAM_PLUGIN_INTERFACE* idam_plugin_interface, PLUGIN_ARGS plugin_args);
static int do_beginIdsReplaceLastSlice(IDAM_PLUGIN_INTERFACE* idam_plugin_interface, PLUGIN_ARGS plugin_args);
static int do_endIdsReplaceLastSlice(IDAM_PLUGIN_INTERFACE* idam_plugin_interface, PLUGIN_ARGS plugin_args);
static int do_beginIdsPutTimed(IDAM_PLUGIN_INTERFACE* idam_plugin_interface, PLUGIN_ARGS plugin_args);
static int do_endIdsPutTimed(IDAM_PLUGIN_INTERFACE* idam_plugin_interface, PLUGIN_ARGS plugin_args);
static int do_help(IDAM_PLUGIN_INTERFACE* idam_plugin_interface, PLUGIN_ARGS plugin_args);
static int do_version(IDAM_PLUGIN_INTERFACE* idam_plugin_interface, PLUGIN_ARGS plugin_args);
static int do_builddate(IDAM_PLUGIN_INTERFACE* idam_plugin_interface, PLUGIN_ARGS plugin_args);
static int do_defaultmethod(IDAM_PLUGIN_INTERFACE* idam_plugin_interface, PLUGIN_ARGS plugin_args);
static int do_maxinterfaceversion(IDAM_PLUGIN_INTERFACE* idam_plugin_interface, PLUGIN_ARGS plugin_args);

void initLocalObj()
{
    // Original IMAS objects may have NULL or (void *)-1 addresses
    // Two standard references are created at initialisation for these with refIds of 0 and 1.
    // These are not object pointers - both are set to NULL
    int i;
    if (!initLocalObjs) return;
    for (i = 0; i < MAXOBJECTCOUNT; i++) {
        localObjs[i] = NULL;
    }
    initLocalObjs = 0;
    localObjs[0] = NULL;    // Original IMAS objects may have NULL or (void *)-1 addresses
    localObjs[1] = NULL;
    lastObjectId = 2;
}

int putLocalObj(void* dataObj)
{
    int i;

    // if this is the same as a previous object it may contain changes
    // Check and return the saved object ID

    for (i = 0; i < lastObjectId; i++) if (localObjs[i] == dataObj) return i;

    // Save new object

    localObjs[lastObjectId] = dataObj;
    return lastObjectId++;
}

void* findLocalObj(int refId)
{
    if (refId < lastObjectId) return localObjs[refId];
    return NULL;
}

static char TimeBasePath[TIMEBASEPATHLENGTH];

void putTimeBasePath(char* timeBasePath)
{
    if (strlen(timeBasePath) < TIMEBASEPATHLENGTH) {
        strcpy(TimeBasePath, timeBasePath);
    } else {
        TimeBasePath[0] = '\0';
    }
}

char* getTimeBasePath()
{
    return TimeBasePath;
}

extern int imas_mds(IDAM_PLUGIN_INTERFACE* idam_plugin_interface)
{
    int err = 0;

    //----------------------------------------------------------------------------------------
    // State Variables

    static short init = 0;
    static int idx = 0;                // Last Opened File Index value

    //----------------------------------------------------------------------------------------
    // Standard v1 Plugin Interface

    if (idam_plugin_interface->interfaceVersion > THISPLUGIN_MAX_INTERFACE_VERSION) {
        RAISE_PLUGIN_ERROR("Plugin Interface Version Unknown to this plugin: Unable to execute the request!");
    }

    idam_plugin_interface->pluginVersion = strtol(PLUGIN_VERSION, NULL, 10);

    REQUEST_BLOCK* request_block = idam_plugin_interface->request_block;

    if (idam_plugin_interface->housekeeping || STR_IEQUALS(request_block->function, "reset")) {

        if (!init) return 0;        // Not previously initialised: Nothing to do!

        // Free Heap & reset counters

        init = 0;
        idx = 0;
        putImasIdsVersion("");

        initLocalObj();

        putTimeBasePath("");

        return 0;
    }

    //----------------------------------------------------------------------------------------
    // Initialise

    if (!init || STR_IEQUALS(request_block->function, "init") || STR_IEQUALS(request_block->function, "initialise")) {
        initIdamPluginFileList(&pluginFileList_mds);
        initLocalObj();
        putTimeBasePath("");

        init = 1;
        if (STR_IEQUALS(request_block->function, "init") || STR_IEQUALS(request_block->function, "initialise")) {
            return 0;
        }
    }

    //----------------------------------------------------------------------------------------
    // Common Passed name-value pairs and Keywords

    PLUGIN_ARGS plugin_args;
    process_arguments(idam_plugin_interface, &plugin_args);

    //----------------------------------------------------------------------------------------
    // Plugin Functions
    //----------------------------------------------------------------------------------------
    /*
    idx	- reference to the open data file: file handle from an array of open files - hdf5Files[idx]
    cpoPath	- the root group where the CPO/IDS is written
    path	- the path relative to the root (cpoPath) where the data are written (must include the variable name!)
    */

    imas_reset_errmsg();     // Clear previous error message

    if (STR_IEQUALS(request_block->function, "putIdsVersion")) {
        err = do_putIdsVersion(idam_plugin_interface, plugin_args);
    } else if (STR_IEQUALS(request_block->function, "source")) {
        err = do_source(idam_plugin_interface, plugin_args);
    } else if (STR_IEQUALS(request_block->function, "delete")) {
        err = do_delete(idam_plugin_interface, plugin_args);
    } else if (STR_IEQUALS(request_block->function, "get")) {
        err = do_get(idam_plugin_interface, plugin_args, idx);
    } else if (STR_IEQUALS(request_block->function, "put")) {
        err = do_put(idam_plugin_interface, plugin_args, idx);
    } else if (STR_IEQUALS(request_block->function, "open")) {
        err = do_open(idam_plugin_interface, plugin_args, &idx);
    } else if (STR_IEQUALS(request_block->function, "create")) {
        err = do_create(idam_plugin_interface, plugin_args, &idx);
    } else if (STR_IEQUALS(request_block->function, "close")) {
        err = do_close(idam_plugin_interface, plugin_args);
    } else if (STR_IEQUALS(request_block->function, "createModel")) {
        err = do_createModel(idam_plugin_interface, plugin_args);
    } else if (STR_IEQUALS(request_block->function, "setTimeBasePath")
               || STR_IEQUALS(request_block->function, "putTimeBasePath")) {
        err = do_setTimeBasePath(idam_plugin_interface, plugin_args);
    } else if (STR_IEQUALS(request_block->function, "releaseObject")) {
        err = do_releaseObject(idam_plugin_interface, plugin_args);
    } else if (STR_IEQUALS(request_block->function, "getObjectObject")) {
        err = do_getObjectObject(idam_plugin_interface, plugin_args);
    } else if (STR_IEQUALS(request_block->function, "getObjectSlice")) {
        err = do_getObjectSlice(idam_plugin_interface, plugin_args);
    } else if (STR_IEQUALS(request_block->function, "getObjectGroup")) {
        err = do_getObjectGroup(idam_plugin_interface, plugin_args);
    } else if (STR_IEQUALS(request_block->function, "getObjectDim")) {
        err = do_getObjectDim(idam_plugin_interface, plugin_args, idx);
    } else if (STR_IEQUALS(request_block->function, "beginObject")) {
        err = do_beginObject(idam_plugin_interface, plugin_args);
    } else if (STR_IEQUALS(request_block->function, "getObject")) {
        err = do_getObject(idam_plugin_interface, plugin_args);
    } else if (STR_IEQUALS(request_block->function, "putObject")) {
        err = do_putObject(idam_plugin_interface, plugin_args);
    } else if (STR_IEQUALS(request_block->function, "putObjectInObject")) {
        err = do_putObjectInObject(idam_plugin_interface, plugin_args);
    } else if (STR_IEQUALS(request_block->function, "putObjectGroup")) {
        err = do_putObjectGroup(idam_plugin_interface, plugin_args);
    } else if (STR_IEQUALS(request_block->function, "putObjectSlice")) {
        err = do_putObjectSlice(idam_plugin_interface, plugin_args);
    } else if (STR_IEQUALS(request_block->function, "replaceLastObjectSlice")) {
        err = do_replaceLastObjectSlice(idam_plugin_interface, plugin_args);
    } else if (STR_IEQUALS(request_block->function, "cache")) {
        err = do_cache(idam_plugin_interface, plugin_args);
    } else if (STR_IEQUALS(request_block->function, "getUniqueRun")) {
        err = do_getUniqueRun(idam_plugin_interface, plugin_args);
    } else if (STR_IEQUALS(request_block->function, "spawnCommand")) {
        err = do_spawnCommand(idam_plugin_interface, plugin_args);
    } else if (STR_IEQUALS(request_block->function, "putIDS")) {
        err = do_putIDS(idam_plugin_interface, plugin_args);
    } else if (STR_IEQUALS(request_block->function, "beginIdsPut")) {
        err = do_beginIdsPut(idam_plugin_interface, plugin_args);
    } else if (STR_IEQUALS(request_block->function, "endIdsPut")) {
        err = do_endIdsPut(idam_plugin_interface, plugin_args);
    } else if (STR_IEQUALS(request_block->function, "beginIdsGet")) {
        err = do_beginIdsGet(idam_plugin_interface, plugin_args);
    } else if (STR_IEQUALS(request_block->function, "endIdsGet")) {
        err = do_endIdsGet(idam_plugin_interface, plugin_args);
    } else if (STR_IEQUALS(request_block->function, "beginIdsGetSlice")) {
        err = do_beginIdsGetSlice(idam_plugin_interface, plugin_args);
    } else if (STR_IEQUALS(request_block->function, "endIdsGetSlice")) {
        err = do_endIdsGetSlice(idam_plugin_interface, plugin_args);
    } else if (STR_IEQUALS(request_block->function, "beginIdsPutSlice")) {
        err = do_beginIdsPutSlice(idam_plugin_interface, plugin_args);
    } else if (STR_IEQUALS(request_block->function, "endIdsPutSlice")) {
        err = do_endIdsPutSlice(idam_plugin_interface, plugin_args);
    } else if (STR_IEQUALS(request_block->function, "beginIdsPutNonTimed")) {
        err = do_beginIdsPutNonTimed(idam_plugin_interface, plugin_args);
    } else if (STR_IEQUALS(request_block->function, "endIdsPutNonTimed")) {
        err = do_endIdsPutNonTimed(idam_plugin_interface, plugin_args);
    } else if (STR_IEQUALS(request_block->function, "beginIdsReplaceLastSlice")) {
        err = do_beginIdsReplaceLastSlice(idam_plugin_interface, plugin_args);
    } else if (STR_IEQUALS(request_block->function, "endIdsReplaceLastSlice")) {
        err = do_endIdsReplaceLastSlice(idam_plugin_interface, plugin_args);
    } else if (STR_IEQUALS(request_block->function, "beginIdsPutTimed")) {
        err = do_beginIdsPutTimed(idam_plugin_interface, plugin_args);
    } else if (STR_IEQUALS(request_block->function, "endIdsPutTimed")) {
        err = do_endIdsPutTimed(idam_plugin_interface, plugin_args);
    } else if (STR_IEQUALS(request_block->function, "help")) {
        err = do_help(idam_plugin_interface, plugin_args);
    } else if (STR_IEQUALS(request_block->function, "version")) {
        err = do_version(idam_plugin_interface, plugin_args);
    } else if (STR_IEQUALS(request_block->function, "builddate")) {
        err = do_builddate(idam_plugin_interface, plugin_args);
    } else if (STR_IEQUALS(request_block->function, "defaultmethod")) {
        err = do_defaultmethod(idam_plugin_interface, plugin_args);
    } else if (STR_IEQUALS(request_block->function, "maxinterfaceversion")) {
        err = do_maxinterfaceversion(idam_plugin_interface, plugin_args);
    } else {
        err = 999;
        addIdamError(CODEERRORTYPE, "imas", err, "Unknown function requested!");
    }

    //--------------------------------------------------------------------------------------
    // Housekeeping

    char* p;
    if (err != 0 && (p = imas_last_errmsg()) != 0) {
        TrimString(p);
        if (strlen(p) > 0) {
            err = 999;
            addIdamError(CODEERRORTYPE, "imas", err, p);
        }
        imas_reset_errmsg();
    }

    return err;
}

int imas_mds_putDataSlice(int idx, char* cpoPath, char* path, char* timeBasePath, int type, int nDims, int* dims,
                          void* data, double time)
{
    switch (nDims) {
        case 0: {
            switch (type) {
                case INT:
                    return mdsPutIntSlice(idx, cpoPath, path, timeBasePath, ((int*)data)[0], time);
                case FLOAT:
                    return mdsPutFloatSlice(idx, cpoPath, path, timeBasePath, ((float*)data)[0], time);
                case DOUBLE:
                    return mdsPutDoubleSlice(idx, cpoPath, path, timeBasePath, ((double*)data)[0], time);
                case STRING:
                    return mdsPutStringSlice(idx, cpoPath, path, timeBasePath, (char*)data, time);
            }
            break;
        }
        case 1: {
            switch (type) {
                case INT:
                    return mdsPutVect1DIntSlice(idx, cpoPath, path, timeBasePath, (int*)data, dims[0], time);
                case FLOAT:
                    return mdsPutVect1DFloatSlice(idx, cpoPath, path, timeBasePath, (float*)data, dims[0], time);
                case DOUBLE:
                    return mdsPutVect1DDoubleSlice(idx, cpoPath, path, timeBasePath, (double*)data, dims[0], time);
            }
            break;
        }
        case 2: {
            switch (type) {
                case INT:
                    return mdsPutVect2DIntSlice(idx, cpoPath, path, timeBasePath, (int*)data, dims[0], dims[1], time);
                case FLOAT:
                    return mdsPutVect2DFloatSlice(idx, cpoPath, path, timeBasePath, (float*)data, dims[0], dims[1],
                                                  time);
                case DOUBLE:
                    return mdsPutVect2DDoubleSlice(idx, cpoPath, path, timeBasePath, (double*)data, dims[0], dims[1],
                                                   time);
            }
            break;
        }
        case 3: {
            switch (type) {
                case INT:
                    return mdsPutVect3DIntSlice(idx, cpoPath, path, timeBasePath, (int*)data, dims[0], dims[1],
                                                dims[2], time);
                case FLOAT:
                    return mdsPutVect3DFloatSlice(idx, cpoPath, path, timeBasePath, (float*)data, dims[0], dims[1],
                                                  dims[2], time);
                case DOUBLE:
                    return mdsPutVect3DDoubleSlice(idx, cpoPath, path, timeBasePath, (double*)data, dims[0], dims[1],
                                                   dims[2], time);
            }
            break;
        }
        case 4: {
            switch (type) {
                case INT:
                    return mdsPutVect4DIntSlice(idx, cpoPath, path, timeBasePath, (int*)data, dims[0], dims[1],
                                                dims[2], dims[3], time);
                case FLOAT:
                    return mdsPutVect4DFloatSlice(idx, cpoPath, path, timeBasePath, (float*)data, dims[0], dims[1],
                                                  dims[2], dims[3], time);
                case DOUBLE:
                    return mdsPutVect4DDoubleSlice(idx, cpoPath, path, timeBasePath, (double*)data, dims[0], dims[1],
                                                   dims[2], dims[3], time);
            }
            break;
        }
        case 5: {
            switch (type) {
                case INT:
                    return mdsPutVect5DIntSlice(idx, cpoPath, path, timeBasePath, (int*)data, dims[0], dims[1],
                                                dims[2], dims[3], dims[4], time);
                case FLOAT:
                    return mdsPutVect5DFloatSlice(idx, cpoPath, path, timeBasePath, (float*)data, dims[0], dims[1],
                                                  dims[2], dims[3], dims[4], time);
                case DOUBLE:
                    return mdsPutVect5DDoubleSlice(idx, cpoPath, path, timeBasePath, (double*)data, dims[0], dims[1],
                                                   dims[2], dims[3], dims[4], time);
            }
            break;
        }
        case 6: {
            switch (type) {
                case INT:
                    return mdsPutVect6DIntSlice(idx, cpoPath, path, timeBasePath, (int*)data, dims[0], dims[1],
                                                dims[2], dims[3], dims[4], dims[5], time);
                case FLOAT:
                    return mdsPutVect6DFloatSlice(idx, cpoPath, path, timeBasePath, (float*)data, dims[0], dims[1],
                                                  dims[2], dims[3], dims[4], dims[5], time);
                case DOUBLE:
                    return mdsPutVect6DDoubleSlice(idx, cpoPath, path, timeBasePath, (double*)data, dims[0], dims[1],
                                                   dims[2], dims[3], dims[4], dims[5], time);
            }
            break;
        }
    }
    return 0;
}

int imas_mds_replaceLastDataSlice(int idx, char* cpoPath, char* path, int type, int nDims, int* dims, void* data)
{

    switch (nDims) {
        case 0: {
            switch (type) {
                case INT:
                    return mdsReplaceLastIntSlice(idx, cpoPath, path, ((int*)data)[0]);
                case FLOAT:
                    return mdsReplaceLastFloatSlice(idx, cpoPath, path, ((float*)data)[0]);
                case DOUBLE:
                    return mdsReplaceLastDoubleSlice(idx, cpoPath, path, ((double*)data)[0]);
                case STRING:
                    return mdsReplaceLastStringSlice(idx, cpoPath, path, (char*)data);
            }
            break;
        }
        case 1: {
            switch (type) {
                case INT:
                    return mdsReplaceLastVect1DIntSlice(idx, cpoPath, path, (int*)data, dims[0]);
                case FLOAT:
                    return mdsReplaceLastVect1DFloatSlice(idx, cpoPath, path, (float*)data, dims[0]);
                case DOUBLE:
                    return mdsReplaceLastVect1DDoubleSlice(idx, cpoPath, path, (double*)data, dims[0]);
            }
            break;
        }
        case 2: {
            switch (type) {
                case INT:
                    return mdsReplaceLastVect2DIntSlice(idx, cpoPath, path, (int*)data, dims[0], dims[1]);
                case FLOAT:
                    return mdsReplaceLastVect2DFloatSlice(idx, cpoPath, path, (float*)data, dims[0], dims[1]);
                case DOUBLE:
                    return mdsReplaceLastVect2DDoubleSlice(idx, cpoPath, path, (double*)data, dims[0], dims[1]);
            }
            break;
        }
        case 3: {
            switch (type) {
                case INT:
                    return mdsReplaceLastVect3DIntSlice(idx, cpoPath, path, (int*)data, dims[0], dims[1], dims[2]);
                case FLOAT:
                    return mdsReplaceLastVect3DFloatSlice(idx, cpoPath, path, (float*)data, dims[0], dims[1],
                                                          dims[2]);
                case DOUBLE:
                    return mdsReplaceLastVect3DDoubleSlice(idx, cpoPath, path, (double*)data, dims[0], dims[1],
                                                           dims[2]);
            }
            break;
        }
        case 4: {
            switch (type) {
                case INT:
                    return mdsReplaceLastVect4DIntSlice(idx, cpoPath, path, (int*)data, dims[0], dims[1], dims[2],
                                                        dims[3]);
                case FLOAT:
                    return mdsReplaceLastVect4DFloatSlice(idx, cpoPath, path, (float*)data, dims[0], dims[1], dims[2],
                                                          dims[3]);
                case DOUBLE:
                    return mdsReplaceLastVect4DDoubleSlice(idx, cpoPath, path, (double*)data, dims[0], dims[1],
                                                           dims[2], dims[3]);
            }
            break;
        }
        case 5: {
            switch (type) {
                case INT:
                    return mdsReplaceLastVect5DIntSlice(idx, cpoPath, path, (int*)data, dims[0], dims[1], dims[2],
                                                        dims[3], dims[4]);
                case FLOAT:
                    return mdsReplaceLastVect5DFloatSlice(idx, cpoPath, path, (float*)data, dims[0], dims[1], dims[2],
                                                          dims[3], dims[4]);
                case DOUBLE:
                    return mdsReplaceLastVect5DDoubleSlice(idx, cpoPath, path, (double*)data, dims[0], dims[1],
                                                           dims[2], dims[3], dims[4]);
            }
            break;
        }
        case 6: {
            switch (type) {
                case INT:
                    return mdsReplaceLastVect6DIntSlice(idx, cpoPath, path, (int*)data, dims[0], dims[1], dims[2],
                                                        dims[3], dims[4], dims[5]);
                case FLOAT:
                    return mdsReplaceLastVect6DFloatSlice(idx, cpoPath, path, (float*)data, dims[0], dims[1], dims[2],
                                                          dims[3], dims[4], dims[5]);
                case DOUBLE:
                    return mdsReplaceLastVect6DDoubleSlice(idx, cpoPath, path, (double*)data, dims[0], dims[1],
                                                           dims[2], dims[3], dims[4], dims[5]);
            }
            break;
        }
    }
    return 0;
}


int imas_mds_putData(int idx, char* cpoPath, char* path, int type, int nDims, int* dims, int isTimed, void* data,
                     double time)
{
    //TODO *** timeBasePath, time
    //TODO putTimes, nPutTimes must be global - nPutTimes == dims[0], used when isTimed is != 0

    if (isTimed == PUTSLICE_OPERATION) {
        return imas_mds_putDataSlice(idx, cpoPath, path, getTimeBasePath(), type, nDims, dims, data, time);
    } else if (isTimed == REPLACELASTSLICE_OPERATION) {
        return imas_mds_replaceLastDataSlice(idx, cpoPath, path, type, nDims, dims, data);
    }

    char* timeBasePath = getTimeBasePath();

    switch (nDims) {
        case 0: {
            switch (type) {
                case INT:
                    return mdsPutInt(idx, cpoPath, path, ((int*)data)[0]);
                case FLOAT:
                    return mdsPutFloat(idx, cpoPath, path, ((float*)data)[0]);
                case DOUBLE:
                    return mdsPutDouble(idx, cpoPath, path, ((double*)data)[0]);
                case STRING:
                    return mdsPutString(idx, cpoPath, path, (char*)data);
            }
            break;
        }
        case 1: {
            switch (type) {
                case INT:
                    return mdsPutVect1DInt(idx, cpoPath, path, timeBasePath, (int*)data, dims[0], isTimed);
                case FLOAT:
                    return mdsPutVect1DFloat(idx, cpoPath, path, timeBasePath, (float*)data, dims[0], isTimed);
                case DOUBLE:
                    return mdsPutVect1DDouble(idx, cpoPath, path, timeBasePath, (double*)data, dims[0], isTimed);
                case STRING:
                    return mdsPutVect1DString(idx, cpoPath, path, timeBasePath, (char**)data, dims[0], isTimed);
            }
            break;
        }
        case 2: {
            switch (type) {
                case INT:
                    return mdsPutVect2DInt(idx, cpoPath, path, timeBasePath, (int*)data, dims[0], dims[1], isTimed);
                case FLOAT:
                    return mdsPutVect2DFloat(idx, cpoPath, path, timeBasePath, (float*)data, dims[0], dims[1],
                                             isTimed);
                case DOUBLE:
                    return mdsPutVect2DDouble(idx, cpoPath, path, timeBasePath, (double*)data, dims[0], dims[1],
                                              isTimed);
            }
            break;
        }
        case 3: {
            switch (type) {
                case INT:
                    return mdsPutVect3DInt(idx, cpoPath, path, timeBasePath, (int*)data, dims[0], dims[1], dims[2],
                                           isTimed);
                case FLOAT:
                    return mdsPutVect3DFloat(idx, cpoPath, path, timeBasePath, (float*)data, dims[0], dims[1],
                                             dims[2], isTimed);
                case DOUBLE:
                    return mdsPutVect3DDouble(idx, cpoPath, path, timeBasePath, (double*)data, dims[0], dims[1],
                                              dims[2], isTimed);
            }
            break;
        }
        case 4: {
            switch (type) {
                case INT:
                    return mdsPutVect4DInt(idx, cpoPath, path, timeBasePath, (int*)data, dims[0], dims[1], dims[2],
                                           dims[3], isTimed);
                case FLOAT:
                    return mdsPutVect4DFloat(idx, cpoPath, path, timeBasePath, (float*)data, dims[0], dims[1],
                                             dims[2], dims[3], isTimed);
                case DOUBLE:
                    return mdsPutVect4DDouble(idx, cpoPath, path, timeBasePath, (double*)data, dims[0], dims[1],
                                              dims[2], dims[3], isTimed);
            }
            break;
        }
        case 5: {
            switch (type) {
                case INT:
                    return mdsPutVect5DInt(idx, cpoPath, path, timeBasePath, (int*)data, dims[0], dims[1], dims[2],
                                           dims[3], dims[4], isTimed);
                case FLOAT:
                    return mdsPutVect5DFloat(idx, cpoPath, path, timeBasePath, (float*)data, dims[0], dims[1],
                                             dims[2], dims[3], dims[4], isTimed);
                case DOUBLE:
                    return mdsPutVect5DDouble(idx, cpoPath, path, timeBasePath, (double*)data, dims[0], dims[1],
                                              dims[2], dims[3], dims[4], isTimed);
            }
            break;
        }
        case 6: {
            switch (type) {
                case INT:
                    return mdsPutVect6DInt(idx, cpoPath, path, timeBasePath, (int*)data, dims[0], dims[1], dims[2],
                                           dims[3], dims[4], dims[5], isTimed);
                case FLOAT:
                    return mdsPutVect6DFloat(idx, cpoPath, path, timeBasePath, (float*)data, dims[0], dims[1],
                                             dims[2], dims[3], dims[4], dims[5], isTimed);
                case DOUBLE:
                    return mdsPutVect6DDouble(idx, cpoPath, path, timeBasePath, (double*)data, dims[0], dims[1],
                                              dims[2], dims[3], dims[4], dims[5], isTimed);
            }
            break;
        }
        case 7: {
            switch (type) {
                case INT:
                    return mdsPutVect7DInt(idx, cpoPath, path, timeBasePath, (int*)data, dims[0], dims[1], dims[2],
                                           dims[3], dims[4], dims[5], dims[6], isTimed);
                case FLOAT:
                    return mdsPutVect7DFloat(idx, cpoPath, path, timeBasePath, (float*)data, dims[0], dims[1],
                                             dims[2], dims[3], dims[4], dims[5], dims[6], isTimed);
                case DOUBLE:
                    return mdsPutVect7DDouble(idx, cpoPath, path, timeBasePath, (double*)data, dims[0], dims[1],
                                              dims[2], dims[3], dims[4], dims[5], dims[6], isTimed);
            }
            break;
        }
    }
    return 0;
}

int imas_mds_putDataX(int idx, char* cpoPath, char* path, int type, int nDims, int* dims, int dataOperation,
                      void* data, double time)
{
    if (dataOperation == PUTSLICE_OPERATION) {
        return imas_mds_putDataSlice(idx, cpoPath, path, getTimeBasePath(), type, nDims, dims, data, time);
    } else if (dataOperation == REPLACELASTSLICE_OPERATION) {
        return imas_mds_replaceLastDataSlice(idx, cpoPath, path, type, nDims, dims, data);
    }

    return -1;
}

int imas_mds_getData(int idx, char* cpoPath, char* path, int type, int nDims, int* dims, void** dataOut)
{
    switch (nDims) {
        case 0: {
            switch (type) {
                case INT: {
                    int* data = (int*)malloc(sizeof(int));
                    data[0] = 0;
                    *dataOut = data;
                    return mdsGetInt(idx, cpoPath, path, data);
                }
                case FLOAT: {
                    float* data = (float*)malloc(sizeof(float));
                    data[0] = 0.0;
                    *dataOut = data;
                    return mdsGetFloat(idx, cpoPath, path, data);
                }
                case DOUBLE: {
                    double* data = (double*)malloc(sizeof(double));
                    data[0] = 0.0;
                    *dataOut = data;
                    return mdsGetDouble(idx, cpoPath, path, data);
                }
                case STRING:
                    return mdsGetString(idx, cpoPath, path, (char**)dataOut);
            }
            break;
        }
        case 1: {
            switch (type) {
                case INT:
                    return mdsGetVect1DInt(idx, cpoPath, path, (int**)dataOut, &dims[0]);
                case FLOAT:
                    return mdsGetVect1DFloat(idx, cpoPath, path, (float**)dataOut, &dims[0]);
                case DOUBLE:
                    return mdsGetVect1DDouble(idx, cpoPath, path, (double**)dataOut, &dims[0]);
                case STRING:
                    return mdsGetVect1DString(idx, cpoPath, path, (char***)dataOut, &dims[0]);
            }
            break;
        }
        case 2: {
            switch (type) {
                case INT:
                    return mdsGetVect2DInt(idx, cpoPath, path, (int**)dataOut, &dims[0], &dims[1]);
                case FLOAT:
                    return mdsGetVect2DFloat(idx, cpoPath, path, (float**)dataOut, &dims[0], &dims[1]);
                case DOUBLE:
                    return mdsGetVect2DDouble(idx, cpoPath, path, (double**)dataOut, &dims[0], &dims[1]);
            }
            break;
        }
        case 3: {
            switch (type) {
                case INT:
                    return mdsGetVect3DInt(idx, cpoPath, path, (int**)dataOut, &dims[0], &dims[1], &dims[2]);
                case FLOAT:
                    return mdsGetVect3DFloat(idx, cpoPath, path, (float**)dataOut, &dims[0], &dims[1], &dims[2]);
                case DOUBLE:
                    return mdsGetVect3DDouble(idx, cpoPath, path, (double**)dataOut, &dims[0], &dims[1], &dims[2]);
            }
            break;
        }
        case 4: {
            switch (type) {
                case INT:
                    return mdsGetVect4DInt(idx, cpoPath, path, (int**)dataOut, &dims[0], &dims[1], &dims[2],
                                           &dims[3]);
                case FLOAT:
                    return mdsGetVect4DFloat(idx, cpoPath, path, (float**)dataOut, &dims[0], &dims[1], &dims[2],
                                             &dims[3]);
                case DOUBLE:
                    return mdsGetVect4DDouble(idx, cpoPath, path, (double**)dataOut, &dims[0], &dims[1], &dims[2],
                                              &dims[3]);
            }
            break;
        }
        case 5: {
            switch (type) {
                case INT:
                    return mdsGetVect5DInt(idx, cpoPath, path, (int**)dataOut, &dims[0], &dims[1], &dims[2], &dims[3],
                                           &dims[4]);
                case FLOAT:
                    return mdsGetVect5DFloat(idx, cpoPath, path, (float**)dataOut, &dims[0], &dims[1], &dims[2],
                                             &dims[3], &dims[4]);
                case DOUBLE:
                    return mdsGetVect5DDouble(idx, cpoPath, path, (double**)dataOut, &dims[0], &dims[1], &dims[2],
                                              &dims[3], &dims[4]);
            }
            break;
        }
        case 6: {
            switch (type) {
                case INT:
                    return mdsGetVect6DInt(idx, cpoPath, path, (int**)dataOut, &dims[0], &dims[1], &dims[2], &dims[3],
                                           &dims[4], &dims[5]);
                case FLOAT:
                    return mdsGetVect6DFloat(idx, cpoPath, path, (float**)dataOut, &dims[0], &dims[1], &dims[2],
                                             &dims[3], &dims[4], &dims[5]);
                case DOUBLE:
                    return mdsGetVect6DDouble(idx, cpoPath, path, (double**)dataOut, &dims[0], &dims[1], &dims[2],
                                              &dims[3], &dims[4], &dims[5]);
            }
            break;
        }
        case 7: {
            switch (type) {
                case INT:
                    return mdsGetVect7DInt(idx, cpoPath, path, (int**)dataOut, &dims[0], &dims[1], &dims[2], &dims[3],
                                           &dims[4], &dims[5], &dims[6]);
                case FLOAT:
                    return mdsGetVect7DFloat(idx, cpoPath, path, (float**)dataOut, &dims[0], &dims[1], &dims[2],
                                             &dims[3], &dims[4], &dims[5], &dims[6]);
                case DOUBLE:
                    return mdsGetVect7DDouble(idx, cpoPath, path, (double**)dataOut, &dims[0], &dims[1], &dims[2],
                                              &dims[3], &dims[4], &dims[5], &dims[6]);
            }
            break;
        }
    }
    return 0;
}

int imas_mds_getDataSlices(int idx, char* cpoPath, char* path, int type, int rank, int* shape, void** data,
                           double time, double* retTime, int interpolMode)
{
    char* timeBasePath = getTimeBasePath();
    switch (rank) {
        case 0: {
            switch (type) {
                case INT: {
                    int* dataSlice = (int*)malloc(sizeof(int));
                    dataSlice[0] = 0;
                    *data = dataSlice;
                    return mdsGetIntSlice(idx, cpoPath, path, timeBasePath, dataSlice, time, retTime, interpolMode);
                }
                case FLOAT: {
                    float* dataSlice = (float*)malloc(sizeof(float));
                    dataSlice[0] = 0.0;
                    *data = dataSlice;
                    return mdsGetFloatSlice(idx, cpoPath, path, timeBasePath, dataSlice, time, retTime, interpolMode);
                }
                case DOUBLE: {
                    double* dataSlice = (double*)malloc(sizeof(double));
                    dataSlice[0] = 0;
                    *data = dataSlice;
                    return mdsGetDoubleSlice(idx, cpoPath, path, timeBasePath, dataSlice, time, retTime, interpolMode);
                }
                case STRING: {
                    return mdsGetStringSlice(idx, cpoPath, path, timeBasePath, (char**)data, time, retTime,
                                             interpolMode);
                }
            }
            break;
        }
        case 1: {
            switch (type) {
                case INT:
                    return mdsGetVect1DIntSlice(idx, cpoPath, path, timeBasePath, (int**)data, &shape[0], time,
                                                retTime, interpolMode);
                case FLOAT:
                    return mdsGetVect1DFloatSlice(idx, cpoPath, path, timeBasePath, (float**)data, &shape[0], time,
                                                  retTime, interpolMode);
                case DOUBLE:
                    return mdsGetVect1DDoubleSlice(idx, cpoPath, path, timeBasePath, (double**)data, &shape[0], time,
                                                   retTime, interpolMode);
            }
            break;
        }
        case 2: {
            switch (type) {
                case INT:
                    return mdsGetVect2DIntSlice(idx, cpoPath, path, timeBasePath, (int**)data, &shape[0], &shape[1],
                                                time, retTime, interpolMode);
                case FLOAT:
                    return mdsGetVect2DFloatSlice(idx, cpoPath, path, timeBasePath, (float**)data, &shape[0],
                                                  &shape[1], time, retTime, interpolMode);
                case DOUBLE:
                    return mdsGetVect2DDoubleSlice(idx, cpoPath, path, timeBasePath, (double**)data, &shape[0],
                                                   &shape[1], time, retTime, interpolMode);
            }
            break;
        }
        case 3: {
            switch (type) {
                case INT:
                    return mdsGetVect3DIntSlice(idx, cpoPath, path, timeBasePath, (int**)data, &shape[0], &shape[1],
                                                &shape[2], time, retTime, interpolMode);
                case FLOAT:
                    return mdsGetVect3DFloatSlice(idx, cpoPath, path, timeBasePath, (float**)data, &shape[0],
                                                  &shape[1], &shape[2], time, retTime, interpolMode);
                case DOUBLE:
                    return mdsGetVect3DDoubleSlice(idx, cpoPath, path, timeBasePath, (double**)data, &shape[0],
                                                   &shape[1], &shape[2], time, retTime, interpolMode);
            }
            break;
        }
        case 4: {
            switch (type) {
                case INT:
                    return mdsGetVect4DIntSlice(idx, cpoPath, path, timeBasePath, (int**)data, &shape[0], &shape[1],
                                                &shape[2], &shape[3], time, retTime, interpolMode);
                case FLOAT:
                    return mdsGetVect4DFloatSlice(idx, cpoPath, path, timeBasePath, (float**)data, &shape[0],
                                                  &shape[1], &shape[2], &shape[3], time, retTime, interpolMode);
                case DOUBLE:
                    return mdsGetVect4DDoubleSlice(idx, cpoPath, path, timeBasePath, (double**)data, &shape[0],
                                                   &shape[1], &shape[2], &shape[3], time, retTime, interpolMode);
            }
            break;
        }
        case 5: {
            switch (type) {
                case INT:
                    return mdsGetVect5DIntSlice(idx, cpoPath, path, timeBasePath, (int**)data, &shape[0], &shape[1],
                                                &shape[2], &shape[3], &shape[4], time, retTime, interpolMode);
                case FLOAT:
                    return mdsGetVect5DFloatSlice(idx, cpoPath, path, timeBasePath, (float**)data, &shape[0],
                                                  &shape[1], &shape[2], &shape[3], &shape[4], time, retTime,
                                                  interpolMode);
                case DOUBLE:
                    return mdsGetVect5DDoubleSlice(idx, cpoPath, path, timeBasePath, (double**)data, &shape[0],
                                                   &shape[1], &shape[2], &shape[3], &shape[4], time, retTime,
                                                   interpolMode);
            }
            break;
        }
        case 6: {
            switch (type) {
                case INT:
                    return mdsGetVect6DIntSlice(idx, cpoPath, path, timeBasePath, (int**)data, &shape[0], &shape[1],
                                                &shape[2], &shape[3], &shape[4], &shape[5], time, retTime,
                                                interpolMode);
                case FLOAT:
                    return mdsGetVect6DFloatSlice(idx, cpoPath, path, timeBasePath, (float**)data, &shape[0],
                                                  &shape[1], &shape[2], &shape[3], &shape[4], &shape[5], time, retTime,
                                                  interpolMode);
                case DOUBLE:
                    return mdsGetVect6DDoubleSlice(idx, cpoPath, path, timeBasePath, (double**)data, &shape[0],
                                                   &shape[1], &shape[2], &shape[3], &shape[4], &shape[5], time, retTime,
                                                   interpolMode);
            }
            break;
        }
    }

    return 0;
}

//===========================================================================================================================================
// Objects

// The obj is a True Object

void* imas_mds_putDataSliceInObject(void* obj, char* path, int index, int type, int nDims, int* dims, void* data)
{

    switch (nDims) {
        case 0: {
            switch (type) {
                case INT:
                    return mdsPutIntInObject(obj, path, index, ((int*)data)[0]);
                case FLOAT:
                    return mdsPutFloatInObject(obj, path, index, ((float*)data)[0]);
                case DOUBLE:
                    return mdsPutDoubleInObject(obj, path, index, ((double*)data)[0]);
                case STRING:
                    return mdsPutStringInObject(obj, path, index, (char*)data);
            }
            break;
        }
        case 1: {
            switch (type) {
                case INT:
                    return mdsPutVect1DIntInObject(obj, path, index, (int*)data, dims[0]);
                case FLOAT:
                    return mdsPutVect1DFloatInObject(obj, path, index, (float*)data, dims[0]);
                case DOUBLE:
                    return mdsPutVect1DDoubleInObject(obj, path, index, (double*)data, dims[0]);
                case STRING:
                    return mdsPutVect1DStringInObject(obj, path, index, (char**)data, dims[0]);
            }
            break;
        }
        case 2: {
            switch (type) {
                case INT:
                    return mdsPutVect2DIntInObject(obj, path, index, (int*)data, dims[0], dims[1]);
                case FLOAT:
                    return mdsPutVect2DFloatInObject(obj, path, index, (float*)data, dims[0], dims[1]);
                case DOUBLE:
                    return mdsPutVect2DDoubleInObject(obj, path, index, (double*)data, dims[0], dims[1]);
            }
            break;
        }
        case 3: {
            switch (type) {
                case INT:
                    return mdsPutVect3DIntInObject(obj, path, index, (int*)data, dims[0], dims[1], dims[2]);
                case FLOAT:
                    return mdsPutVect3DFloatInObject(obj, path, index, (float*)data, dims[0], dims[1], dims[2]);
                case DOUBLE:
                    return mdsPutVect3DDoubleInObject(obj, path, index, (double*)data, dims[0], dims[1], dims[2]);
            }
            break;
        }
        case 4: {
            switch (type) {
                case INT:
                    return mdsPutVect4DIntInObject(obj, path, index, (int*)data, dims[0], dims[1], dims[2], dims[3]);
                case FLOAT:
                    return mdsPutVect4DFloatInObject(obj, path, index, (float*)data, dims[0], dims[1], dims[2],
                                                     dims[3]);
                case DOUBLE:
                    return mdsPutVect4DDoubleInObject(obj, path, index, (double*)data, dims[0], dims[1], dims[2],
                                                      dims[3]);
            }
            break;
        }
        case 5: {
            switch (type) {
                case INT:
                    return mdsPutVect5DIntInObject(obj, path, index, (int*)data, dims[0], dims[1], dims[2], dims[3],
                                                   dims[4]);
                case FLOAT:
                    return mdsPutVect5DFloatInObject(obj, path, index, (float*)data, dims[0], dims[1], dims[2],
                                                     dims[3], dims[4]);
                case DOUBLE:
                    return mdsPutVect5DDoubleInObject(obj, path, index, (double*)data, dims[0], dims[1], dims[2],
                                                      dims[3], dims[4]);
            }
            break;
        }
        case 6: {
            switch (type) {
                case INT:
                    return mdsPutVect6DIntInObject(obj, path, index, (int*)data, dims[0], dims[1], dims[2], dims[3],
                                                   dims[4], dims[5]);
                case FLOAT:
                    return mdsPutVect6DFloatInObject(obj, path, index, (float*)data, dims[0], dims[1], dims[2],
                                                     dims[3], dims[4], dims[5]);
                case DOUBLE:
                    return mdsPutVect6DDoubleInObject(obj, path, index, (double*)data, dims[0], dims[1], dims[2],
                                                      dims[3], dims[4], dims[5]);
            }
            break;
        }
        case 7: {
            switch (type) {
                case INT:
                    return mdsPutVect7DIntInObject(obj, path, index, (int*)data, dims[0], dims[1], dims[2], dims[3],
                                                   dims[4], dims[5], dims[6]);
                case FLOAT:
                    return mdsPutVect7DFloatInObject(obj, path, index, (float*)data, dims[0], dims[1], dims[2],
                                                     dims[3], dims[4], dims[5], dims[6]);
                case DOUBLE:
                    return mdsPutVect7DDoubleInObject(obj, path, index, (double*)data, dims[0], dims[1], dims[2],
                                                      dims[3], dims[4], dims[5], dims[6]);
            }
            break;
        }
    }

    return 0;
}

int imas_mds_getDataSliceInObject(void* obj, char* path, int index, int type, int nDims, int* dims, void** data)
{

    switch (nDims) {
        case 0: {
            switch (type) {
                case INT: {
                    int* dataSlice = (int*)malloc(sizeof(int));
                    dataSlice[0] = 0;
                    *data = dataSlice;
                    return mdsGetIntFromObject(obj, path, index, dataSlice);
                }
                case FLOAT: {
                    float* dataSlice = (float*)malloc(sizeof(float));
                    dataSlice[0] = 0.0;
                    *data = dataSlice;
                    return mdsGetFloatFromObject(obj, path, index, dataSlice);
                }
                case DOUBLE: {
                    double* dataSlice = (double*)malloc(sizeof(double));
                    dataSlice[0] = 0;
                    *data = dataSlice;
                    return mdsGetDoubleFromObject(obj, path, index, dataSlice);
                }
                case STRING:
                    return mdsGetStringFromObject(obj, path, index, (char**)data);
            }
            break;
        }
        case 1: {
            switch (type) {
                case INT:
                    return mdsGetVect1DIntFromObject(obj, path, index, (int**)data, &dims[0]);
                case FLOAT:
                    return mdsGetVect1DFloatFromObject(obj, path, index, (float**)data, &dims[0]);
                case DOUBLE:
                    return mdsGetVect1DDoubleFromObject(obj, path, index, (double**)data, &dims[0]);
                case STRING:
                    return mdsGetVect1DStringFromObject(obj, path, index, (char***)data, &dims[0]);
            }
            break;
        }
        case 2: {
            switch (type) {
                case INT:
                    return mdsGetVect2DIntFromObject(obj, path, index, (int**)data, &dims[0], &dims[1]);
                case FLOAT:
                    return mdsGetVect2DFloatFromObject(obj, path, index, (float**)data, &dims[0], &dims[1]);
                case DOUBLE:
                    return mdsGetVect2DDoubleFromObject(obj, path, index, (double**)data, &dims[0], &dims[1]);
            }
            break;
        }
        case 3: {
            switch (type) {
                case INT:
                    return mdsGetVect3DIntFromObject(obj, path, index, (int**)data, &dims[0], &dims[1], &dims[2]);
                case FLOAT:
                    return mdsGetVect3DFloatFromObject(obj, path, index, (float**)data, &dims[0], &dims[1], &dims[2]);
                case DOUBLE:
                    return mdsGetVect3DDoubleFromObject(obj, path, index, (double**)data, &dims[0], &dims[1],
                                                        &dims[2]);
            }
            break;
        }
        case 4: {
            switch (type) {
                case INT:
                    return mdsGetVect4DIntFromObject(obj, path, index, (int**)data, &dims[0], &dims[1], &dims[2],
                                                     &dims[3]);
                case FLOAT:
                    return mdsGetVect4DFloatFromObject(obj, path, index, (float**)data, &dims[0], &dims[1], &dims[2],
                                                       &dims[3]);
                case DOUBLE:
                    return mdsGetVect4DDoubleFromObject(obj, path, index, (double**)data, &dims[0], &dims[1],
                                                        &dims[2], &dims[3]);
            }
            break;
        }
        case 5: {
            switch (type) {
                case INT:
                    return mdsGetVect5DIntFromObject(obj, path, index, (int**)data, &dims[0], &dims[1], &dims[2],
                                                     &dims[3], &dims[4]);
                case FLOAT:
                    return mdsGetVect5DFloatFromObject(obj, path, index, (float**)data, &dims[0], &dims[1], &dims[2],
                                                       &dims[3], &dims[4]);
                case DOUBLE:
                    return mdsGetVect5DDoubleFromObject(obj, path, index, (double**)data, &dims[0], &dims[1],
                                                        &dims[2], &dims[3], &dims[4]);
            }
            break;
        }
        case 6: {
            switch (type) {
                case INT:
                    return mdsGetVect6DIntFromObject(obj, path, index, (int**)data, &dims[0], &dims[1], &dims[2],
                                                     &dims[3], &dims[4], &dims[5]);
                case FLOAT:
                    return mdsGetVect6DFloatFromObject(obj, path, index, (float**)data, &dims[0], &dims[1], &dims[2],
                                                       &dims[3], &dims[4], &dims[5]);
                case DOUBLE:
                    return mdsGetVect6DDoubleFromObject(obj, path, index, (double**)data, &dims[0], &dims[1],
                                                        &dims[2], &dims[3], &dims[4], &dims[5]);
            }
            break;
        }
        case 7: {
            switch (type) {
                case INT:
                    return mdsGetVect7DIntFromObject(obj, path, index, (int**)data, &dims[0], &dims[1], &dims[2],
                                                     &dims[3], &dims[4], &dims[5], &dims[6]);
                case FLOAT:
                    return mdsGetVect7DFloatFromObject(obj, path, index, (float**)data, &dims[0], &dims[1], &dims[2],
                                                       &dims[3], &dims[4], &dims[5], &dims[6]);
                case DOUBLE:
                    return mdsGetVect7DDoubleFromObject(obj, path, index, (double**)data, &dims[0], &dims[1],
                                                        &dims[2], &dims[3], &dims[4], &dims[5], &dims[6]);
            }
            break;
        }
    }

    return 0;
}

static int process_arguments(IDAM_PLUGIN_INTERFACE* idam_plugin_interface, PLUGIN_ARGS* plugin_args)
{
    memset(plugin_args, '\0', sizeof(PLUGIN_ARGS));

    // Default values

    plugin_args->quote = '\"';
    plugin_args->delimiter = ',';

    // Arguments and keywords

    REQUEST_BLOCK* request_block = idam_plugin_interface->request_block;

    plugin_args->isCPOPath = findStringValue(&request_block->nameValueList, &plugin_args->CPOPath, "group|cpoPath|cpo");
    plugin_args->isPath = findStringValue(&request_block->nameValueList, &plugin_args->path, "variable|path");
    plugin_args->isTypeName = findStringValue(&request_block->nameValueList, &plugin_args->typeName, "type");
    plugin_args->isClientIdx = findIntValue(&request_block->nameValueList, &plugin_args->clientIdx, "idx");
    plugin_args->isClientObjectId = findIntValue(&request_block->nameValueList, &plugin_args->clientObjectId,
                                                 "clientObjectId|ObjectId");
    plugin_args->isRank = findIntValue(&request_block->nameValueList, &plugin_args->rank, "rank|ndims");
    plugin_args->isIndex = findIntValue(&request_block->nameValueList, &plugin_args->index, "index");
    plugin_args->isCount = findIntValue(&request_block->nameValueList, &plugin_args->count, "count");
    plugin_args->isShapeString = findStringValue(&request_block->nameValueList, &plugin_args->shapeString,
                                                 "shape|dims");
    plugin_args->isDataString = findStringValue(&request_block->nameValueList, &plugin_args->dataString, "data");
    plugin_args->quote = findValue(&request_block->nameValueList, "singlequote") ? (char)'\'' : plugin_args->quote;
    plugin_args->quote = findValue(&request_block->nameValueList, "doublequote") ? (char)'\"' : plugin_args->quote;
    plugin_args->delimiter = findValue(&request_block->nameValueList, "delimiter") ? (char)'\'' : plugin_args->delimiter;
    plugin_args->isFileName = findStringValue(&request_block->nameValueList, &plugin_args->filename,
                                              "filename|file|name");
    plugin_args->isShotNumber = findIntValue(&request_block->nameValueList, &plugin_args->shotNumber,
                                             "shotNumber|shot|pulse|exp_number");
    plugin_args->isRunNumber = findIntValue(&request_block->nameValueList, &plugin_args->runNumber,
                                            "runNumber|run|pass|sequence");
    plugin_args->isRefShotNumber = findIntValue(&request_block->nameValueList, &plugin_args->refShotNumber,
                                                "refShotNumber|refShot");
    plugin_args->isRefRunNumber = findIntValue(&request_block->nameValueList, &plugin_args->refRunNumber,
                                               "refRunNumber|refRun");
    plugin_args->isTimedArg = findIntValue(&request_block->nameValueList, &plugin_args->isTimed, "isTimed");
    plugin_args->isInterpolMode = findIntValue(&request_block->nameValueList, &plugin_args->interpolMode,
                                               "interpolMode");
    plugin_args->isSignal = findStringValue(&request_block->nameValueList, &plugin_args->signal, "signal");
    plugin_args->isSource = findStringValue(&request_block->nameValueList, &plugin_args->source, "source");
    plugin_args->isFormat = findStringValue(&request_block->nameValueList, &plugin_args->format, "format|pattern");
    plugin_args->isOwner = findStringValue(&request_block->nameValueList, &plugin_args->owner, "owner");
    plugin_args->isServer = findStringValue(&request_block->nameValueList, &plugin_args->server, "server");
    plugin_args->isImasIdsVersion = findStringValue(&request_block->nameValueList, &plugin_args->imasIdsVersion,
                                                    "imasIdsVersion|idsVersion");
    plugin_args->isImasIdsDevice = findStringValue(&request_block->nameValueList, &plugin_args->imasIdsDevice,
                                                   "imasIdsDevice|idsDevice|device");
    plugin_args->isSetLevel = findIntValue(&request_block->nameValueList, &plugin_args->setLevel, "setLevel");
    plugin_args->isCommand = findStringValue(&request_block->nameValueList, &plugin_args->command, "command");
    plugin_args->isIPAddress = findStringValue(&request_block->nameValueList, &plugin_args->IPAddress, "IPAddress");
    plugin_args->isTimes = findStringValue(&request_block->nameValueList, &plugin_args->timesString, "times");
    plugin_args->isPutDataSlice = findValue(&request_block->nameValueList, "putSlice");
    plugin_args->isReplaceLastDataSlice = findValue(&request_block->nameValueList, "replaceSlice");
    plugin_args->isGetDataSlice = findValue(&request_block->nameValueList, "getSlice");
    plugin_args->isGetDimension = findValue(&request_block->nameValueList, "getDimension");
    plugin_args->isCreateFromModel = findValue(&request_block->nameValueList, "CreateFromModel");
    plugin_args->isFlush = findValue(&request_block->nameValueList, "flush");
    plugin_args->isDiscard = findValue(&request_block->nameValueList, "discard");
    plugin_args->isGetLevel = findValue(&request_block->nameValueList, "getLevel");
    plugin_args->isFlushCPO = findValue(&request_block->nameValueList, "flushcpo");
    plugin_args->isDisable = findValue(&request_block->nameValueList, "disable");
    plugin_args->isEnable = findValue(&request_block->nameValueList, "enable");
    plugin_args->isBeginIDSSlice = findValue(&request_block->nameValueList, "beginIDSSlice");
    plugin_args->isEndIDSSlice = findValue(&request_block->nameValueList, "endIDSSlice");
    plugin_args->isReplaceIDSSlice = findValue(&request_block->nameValueList, "replaceIDSSlice");
    plugin_args->isBeginIDS = findValue(&request_block->nameValueList, "beginIDS");
    plugin_args->isEndIDS = findValue(&request_block->nameValueList, "endIDS");
    plugin_args->isBeginIDSTimed = findValue(&request_block->nameValueList, "beginIDSTimed");
    plugin_args->isEndIDSTimed = findValue(&request_block->nameValueList, "endIDSTimed");
    plugin_args->isBeginIDSNonTimed = findValue(&request_block->nameValueList, "beginIDSNonTimed");
    plugin_args->isEndIDSNonTimed = findValue(&request_block->nameValueList, "endIDSNonTimed");

    return 0;
}

//----------------------------------------------------------------------------------------
// Create the Data Source argument for the UDA API
// Use Case: When there are no data_source records in the UDA metadata catalogue, e.g. JET

// IMAS::source(signal=signal, format=[ppf|jpf|mast|mds] [,source=source] [,shotNumber=shotNumber] [,pass=pass] [,owner=owner])

static int do_source(IDAM_PLUGIN_INTERFACE* idam_plugin_interface, PLUGIN_ARGS plugin_args)
{
    int err = 0;

    if (!plugin_args.isSignal) {
        RAISE_PLUGIN_ERROR("No data object name (signal) has been specified!");
    }

    // Prepare common code

    char* env = NULL;
    char work[MAXMETA];

    const PLUGINLIST* plugin_list = idam_plugin_interface->pluginList;    // List of all data reader plugins (internal and external shared libraries)

    if (plugin_list == NULL) {
        RAISE_PLUGIN_ERROR("No plugins are available for this data request!");
    }

    IDAM_PLUGIN_INTERFACE next_plugin_interface = *idam_plugin_interface;        // New plugin interface
    REQUEST_BLOCK next_request_block = {};
    REQUEST_BLOCK* request_block = idam_plugin_interface->request_block;

    next_plugin_interface.request_block = &next_request_block;
    strcpy(next_request_block.api_delim, request_block->api_delim);

    strcpy(next_request_block.signal, plugin_args.signal);            // Prepare the API arguments
    if (!plugin_args.isShotNumber) {
        plugin_args.shotNumber = request_block->exp_number;
    }

    // JET PPF sources: PPF::/$ppfname/$pulseNumber/$sequence/$owner

    if (plugin_args.isFormat && STR_IEQUALS(plugin_args.format, "ppf")) {            // JET PPF source naming pattern

        if (!plugin_args.isSource) {
            RAISE_PLUGIN_ERROR("No data source has been specified!");
        }

        env = getenv("UDA_JET_DEVICE_ALIAS");

        if (!plugin_args.isShotNumber && !plugin_args.isRunNumber && !plugin_args.isOwner) {
            if (env == NULL) {
                sprintf(next_request_block.source, "JET%sPPF%s/%s/%s", request_block->api_delim,
                        request_block->api_delim, plugin_args.source, request_block->source);
            } else {
                sprintf(next_request_block.source, "%s%sPPF%s/%s/%s", env, request_block->api_delim,
                        request_block->api_delim, plugin_args.source, request_block->source);
            }
        } else {
            if (plugin_args.isShotNumber) {
                if (env == NULL) {
                    sprintf(next_request_block.source, "JET%sPPF%s/%s/%d", request_block->api_delim,
                            request_block->api_delim, plugin_args.source, plugin_args.shotNumber);
                } else {
                    sprintf(next_request_block.source, "%s%sPPF%s/%s/%d", env, request_block->api_delim,
                            request_block->api_delim, plugin_args.source, plugin_args.shotNumber);
                }
                if (plugin_args.isRunNumber) {
                    sprintf(next_request_block.source, "%s/%d", next_request_block.source, plugin_args.runNumber);
                }
            }
            if (plugin_args.isOwner) {
                sprintf(next_request_block.source, "%s/%s", next_request_block.source, plugin_args.owner);
            }
        }
    } else if (plugin_args.isFormat && STR_IEQUALS(plugin_args.format, "jpf")) {        // JET JPF source naming pattern

        env = getenv("UDA_JET_DEVICE_ALIAS");

        if (env == NULL) {
            sprintf(next_request_block.source, "JET%sJPF%s%d", request_block->api_delim,
                    request_block->api_delim, plugin_args.shotNumber);
        } else {
            sprintf(next_request_block.source, "%s%sJPF%s%d", env, request_block->api_delim,
                    request_block->api_delim, plugin_args.shotNumber);
        }
    } else if (plugin_args.isFormat && STR_IEQUALS(plugin_args.format, "MAST")) {        // MAST source naming pattern

        env = getenv("UDA_MAST_DEVICE_ALIAS");

        if (!plugin_args.isShotNumber && !plugin_args.isRunNumber) {
            strcpy(next_request_block.source, request_block->source);        // Re-Use the original source argument
        } else {
            if (env == NULL) {
                sprintf(next_request_block.source, "MAST%s%d", request_block->api_delim, plugin_args.shotNumber);
            } else {
                sprintf(next_request_block.source, "%s%s%d", env, request_block->api_delim, plugin_args.shotNumber);
            }
        }
        if (plugin_args.isRunNumber) {
            sprintf(next_request_block.source, "%s/%d", next_request_block.source, plugin_args.runNumber);
        }

    } else if (plugin_args.isFormat &&
               (STR_IEQUALS(plugin_args.format, "mds") || STR_IEQUALS(plugin_args.format, "mdsplus") ||
                STR_IEQUALS(plugin_args.format, "mds+"))) {    // MDS+ source naming pattern

        if (!plugin_args.isServer) {
            RAISE_PLUGIN_ERROR("No data server has been specified!");
        }

        env = getenv("UDA_MDSPLUS_ALIAS");

        if (plugin_args.isSource) {    // TDI function or tree?
            if (env == NULL) {
                sprintf(next_request_block.source, "MDSPLUS%s%s/%s/%d", request_block->api_delim, plugin_args.server,
                        plugin_args.source, plugin_args.shotNumber);
            } else {
                sprintf(next_request_block.source, "%s%s%s/%s/%d", env, request_block->api_delim, plugin_args.server,
                        plugin_args.source, plugin_args.shotNumber);
            }
        } else {
            if (env == NULL) {
                sprintf(next_request_block.source, "MDSPLUS%s%s", request_block->api_delim, plugin_args.server);
            } else {
                sprintf(next_request_block.source, "%s%s%s", env, request_block->api_delim, plugin_args.server);
            }
            char* p = NULL;
            if ((p = strstr(next_request_block.signal, "$pulseNumber")) != NULL) {
                p[0] = '\0';
                sprintf(p, "%d%s", plugin_args.shotNumber, &p[12]);
            }
        }
    } else {
        RAISE_PLUGIN_ERROR("the specified format is not recognised!");
    }

    // Create the Request data structure

    env = getenv("UDA_UDA_PLUGIN");

    if (env != NULL) {
        sprintf(work, "%s::get(host=%s, port=%d, signal=\"%s\", source=\"%s\")", env, getIdamServerHost(),
                getIdamServerPort(), next_request_block.signal, next_request_block.source);
    } else {
        sprintf(work, "UDA::get(host=%s, port=%d, signal=\"%s\", source=\"%s\")", getIdamServerHost(),
                getIdamServerPort(), next_request_block.signal, next_request_block.source);
    }

    next_request_block.source[0] = '\0';
    strcpy(next_request_block.signal, work);

    makeRequestBlock(&next_request_block, *plugin_list, idam_plugin_interface->environment);

<<<<<<< HEAD
// Call the UDA client via the UDA plugin (ignore the request identified)
=======
    // Call the UDA client via the UDA plugin (ignore the request identified)
>>>>>>> deae8243

    if (env != NULL) {
        next_request_block.request = findPluginRequestByFormat(env, plugin_list);
    } else {
        next_request_block.request = findPluginRequestByFormat("UDA", plugin_list);
    }

    if (next_request_block.request < 0) {
        RAISE_PLUGIN_ERROR("No UDA server plugin found!");
    }

    // Locate and Execute the UDA plugin

    int id = findPluginIdByRequest(next_request_block.request, plugin_list);
    if (id >= 0 && plugin_list->plugin[id].idamPlugin != NULL) {
        err = plugin_list->plugin[id].idamPlugin(&next_plugin_interface);        // Call the data reader
    } else {
        RAISE_PLUGIN_ERROR("Data Access is not available for this data request!");
    }

    freeNameValueList(&next_request_block.nameValueList);

    // Return data is automatic since both next_request_block and request_block point to the same DATA_BLOCK etc.

    return err;
}

//----------------------------------------------------------------------------------------
// IDS Version
static int do_putIdsVersion(IDAM_PLUGIN_INTERFACE* idam_plugin_interface, PLUGIN_ARGS plugin_args)
{
    if (!plugin_args.isImasIdsVersion && !plugin_args.isImasIdsDevice) {
        UDA_LOG(UDA_LOG_ERROR, "imas version: An IDS Version number or a Device name is required!\n");
        THROW_ERROR(999, "An IDS Version number or a Device name is required!");
    }

    if (plugin_args.isImasIdsVersion) {
        putImasIdsVersion(plugin_args.imasIdsVersion);
    }
    if (plugin_args.isImasIdsDevice) {
        putImasIdsDevice(plugin_args.imasIdsDevice);
    }

    // Return the Status OK

    return setReturnDataIntScalar(idam_plugin_interface->data_block, OK_RETURN_VALUE, NULL);
}

//----------------------------------------------------------------------------------------
// DELETE Data from an IDS file

static int do_delete(IDAM_PLUGIN_INTERFACE* idam_plugin_interface, PLUGIN_ARGS plugin_args)
{
    int rc;

    if (plugin_args.isClientIdx && plugin_args.isCPOPath && plugin_args.isPath) {
        rc = mdsDeleteData(plugin_args.clientIdx, (char*)plugin_args.CPOPath, (char*)plugin_args.path);
    } else {
        THROW_ERROR(999, "Incomplete set of arguments!");
    }

    if (rc < 0) {
        THROW_ERROR(999, "Data DELETE method failed!");
    }

    // Return the data

    return setReturnDataIntScalar(idam_plugin_interface->data_block, rc, NULL);
}

//----------------------------------------------------------------------------------------
// IMAS get some data - assumes the file exists

static int do_get(IDAM_PLUGIN_INTERFACE* idam_plugin_interface, PLUGIN_ARGS plugin_args, int idx)
{
    int err = 0;
    int rc = 0;
    int* shape = NULL;
    int type = UDA_TYPE_UNKNOWN;

    static MACHINE_MAPPING* machine_mapping = NULL;

    /*
    idx	- reference to the open data file: file handle from an array of open files - hdf5Files[idx]
    cpoPath	- the root group where the CPO/IDS is written
    path	- the path relative to the root (cpoPath) where the data are written (must include the variable name!)
    */

    // Convert type string into IMAS type identifiers

    if (!plugin_args.isGetDimension) {
        if (!plugin_args.isTypeName && !plugin_args.isPutData) {
            UDA_LOG(UDA_LOG_ERROR, "imas get: The data's Type has not been specified!\n");
            THROW_ERROR(999, "The data's Type has not been specified!");
        }

        if ((type = findIMASType(plugin_args.typeName)) == 0) {
            UDA_LOG(UDA_LOG_ERROR, "imas get: The data's Type name cannot be converted!\n");
            THROW_ERROR(999, "The data's Type name cannot be converted!");
        }
    }

    if (!plugin_args.isPutData && !plugin_args.isRank && !plugin_args.isGetDimension) {
        UDA_LOG(UDA_LOG_ERROR, "imas get: The data's Rank has not been specified!\n");
        THROW_ERROR(999, "The data's Rank has not been specified!");
    }

    if (plugin_args.isGetDimension) plugin_args.rank = 7;

    shape = (int*)malloc((plugin_args.rank + 1) * sizeof(int));
    shape[0] = 1;

    int i;
    for (i = 1; i < plugin_args.rank; i++) shape[i] = 0;

    if (plugin_args.isGetDimension) plugin_args.rank = 7;

    // Which Data Operation?

    int dataOperation = GET_OPERATION;
    if (plugin_args.isGetDataSlice) {
        dataOperation = GETSLICE_OPERATION;
    } else if (plugin_args.isGetDimension) {
        dataOperation = GETDIMENSION_OPERATION;
    }

    REQUEST_BLOCK* request_block = idam_plugin_interface->request_block;
    PUTDATA_BLOCK_LIST* putDataBlockList = &request_block->putDataBlockList;
    PUTDATA_BLOCK* putDataBlock = NULL;
    plugin_args.isPutData = (putDataBlockList != NULL && putDataBlockList->blockCount > 0);
    if (plugin_args.isPutData) {
        putDataBlock = &(putDataBlockList->putDataBlock[0]);
    }

    // GET and return the data

    char* imasData = NULL;
    double retTime = 0.0;

    DATA_BLOCK* data_block = idam_plugin_interface->data_block;

    initDataBlock(data_block);

    if (dataOperation == GET_OPERATION) {

        // Replacing // in path with / to standardise paths for mapping
        char* tmp_path = calloc(strlen((char*)plugin_args.path) + 1, sizeof(char));
        i = 0;
        size_t ii = 0;
        while (i < strlen((char*)plugin_args.path)) {
            if (plugin_args.path[i] == '/' && plugin_args.path[i + 1] == '/') {
                ++i;
            }
            tmp_path[ii++] = plugin_args.path[i++];
        }
        strcpy((char*)plugin_args.path, tmp_path);
        free(tmp_path);

        UDA_LOG(UDA_LOG_ERROR, "CPOPath: %s, path: %s, type: %d, rank: %d, shape[0]: %d\n", (char*)plugin_args.CPOPath,
                (char*)plugin_args.path, type,
                plugin_args.rank,
                plugin_args.rank > 0 ? shape[0] : 0);
        rc = imas_mds_getData(idx, (char*)plugin_args.CPOPath, (char*)plugin_args.path, type, plugin_args.rank, shape,
                              (void**)&imasData);

        if (rc != 0) {
            // data not in IDS - go to other plugins to try and get it

            const char* expName = NULL;
            FIND_REQUIRED_STRING_VALUE(idam_plugin_interface->request_block->nameValueList, expName);

            if (machine_mapping == NULL) {
                machine_mapping = new_mapping();
            }

            const char* plugin_name = mapping_plugin(machine_mapping, expName, plugin_args.CPOPath);

            int id = findPluginIdByFormat(plugin_name, idam_plugin_interface->pluginList);
            if (id < 0) {
                UDA_LOG(UDA_LOG_ERROR, "Specified UDA data plugin not found\n");
            } else {
                PLUGIN_DATA* plugin = &idam_plugin_interface->pluginList->plugin[id];

                char* path = NULL;
                int* indices = NULL;
                int num_indices = extract_array_indices((char*)plugin_args.path, &path, &indices);
                char* indices_string = indices_to_string(indices, num_indices);

                int get_shape = 0;

//                size_t len = strlen(path);
//                if (len > 5 && (STR_EQUALS(path + (len - 5), "/time") || STR_EQUALS(path + (len - 5), "/data"))) {
//                    path[len - 5] = '\0';
//                }

                REQUEST_BLOCK new_request;
                copyRequestBlock(&new_request, *idam_plugin_interface->request_block);

                const char* fmt = path[0] == '/'
                                  ? "%s%sread(element=%s%s, indices=%s, shot=%d, dtype=%d, IDS_version=3.7.4%s)"
                                  : "%s%sread(element=%s/%s, indices=%s, shot=%d, dtype=%d, IDS_version=3.7.4%s)";

                int shot = plugin_args.isShotNumber
                           ? plugin_args.shotNumber
                           : ual_get_shot(idx);

                int uda_type = findIMASUDAType(type);

                sprintf(new_request.signal, fmt, expName, new_request.api_delim, (char*)plugin_args.CPOPath, path,
                        indices_string, shot, uda_type, get_shape ? ", get_shape" : "");

                UDA_LOG(UDA_LOG_DEBUG, "imas: %s", new_request.signal);

                makeRequestBlock(&new_request, *idam_plugin_interface->pluginList, idam_plugin_interface->environment);
                printRequestBlock(new_request);

                idam_plugin_interface->request_block = &new_request;

                rc = plugin->idamPlugin(idam_plugin_interface);
                sprintf(data_block->data_desc, (plugin_args.path[0] == '/') ? "%s%s" : "%s/%s",
                        plugin_args.CPOPath, plugin_args.path);

                if (rc == 0) {
                    for (i = 0; i < data_block->rank; ++i) {
                        shape[i] = data_block->dims[i].dim_n;
                    }
                    if (uda_type != data_block->data_type) {
                        if (uda_type == UDA_TYPE_DOUBLE && data_block->data_type == UDA_TYPE_FLOAT) {
                            imasData = malloc(data_block->data_n * sizeof(double));
                            for (i = 0; i < data_block->data_n; ++i) {
                                ((double*)imasData)[i] = ((float*)data_block->data)[i];
                            }
                            free(data_block->data);
                            data_block->data = imasData;
                        } else {
                            UDA_LOG(UDA_LOG_ERROR, "imas get: wrong data type returned\n");
                            THROW_ERROR(999, "wrong data type returned");
                        }
                    } else {
                        imasData = data_block->data;
                    }
                    //imas_mds_putData(idx, (char*)plugin_args.CPOPath, (char*)plugin_args.path, type, plugin_args.rank,
                    //                 shape, PUT_OPERATION, (void*)imasData, 0.0);
                }
            }
        }
    } else if (dataOperation == GETSLICE_OPERATION) {
        if (!plugin_args.isInterpolMode) {
            UDA_LOG(UDA_LOG_ERROR, "imas get: No Interpolation Mode has been specified!\n");
            THROW_ERROR(999, "No Interpolation Mode has been specified!");
        }

        if (!plugin_args.isPutData || putDataBlock->data_type != UDA_TYPE_DOUBLE || putDataBlock->count != 3) {
            UDA_LOG(UDA_LOG_ERROR, "imas get: No Time Values have been specified!\n");
            THROW_ERROR(999, "No Time Values have been specified!");
        }

        double time = ((double*)putDataBlock->data)[0];

        rc = imas_mds_getDataSlices(idx, (char*)plugin_args.CPOPath, (char*)plugin_args.path, type, plugin_args.rank, shape,
                                    (void**)&imasData, time, &retTime,
                                    plugin_args.interpolMode);

    } else if (dataOperation == GETDIMENSION_OPERATION) {
        rc = mdsGetDimension(idx, (char*)plugin_args.CPOPath, (char*)plugin_args.path, &plugin_args.rank, &shape[0], &shape[1],
                             &shape[2], &shape[3], &shape[4],
                             &shape[5], &shape[6]);
    }

    if (rc < 0 || (!plugin_args.isGetDimension && imasData == NULL)) {
        free(shape);
        THROW_ERROR(999, "Data GET method failed!");
    }

    // Return Data

    switch (dataOperation) {
        case GETDIMENSION_OPERATION: {
            data_block->rank = 1;
            data_block->data_type = UDA_TYPE_INT;
            data_block->data = (char*)shape;
            data_block->data_n = plugin_args.rank;
            break;
        }
        case GET_OPERATION: {
            data_block->data_type = findIMASUDAType(type);
            data_block->data = imasData;
            data_block->rank = (unsigned int)plugin_args.rank;
            if (plugin_args.rank == 0 && type == STRING) {
                data_block->data_n = (int)strlen(imasData) + 1;
            } else {
                data_block->data_n = shape[0];
            }
            for (i = 1; i < plugin_args.rank; i++) {
                data_block->data_n *= shape[i];
            }
            break;
        }
        case GETSLICE_OPERATION: {
            // Need to return Data as well as the time - increase rank by 1 and pass in a
            // coordinate array of length 1
            data_block->rank = plugin_args.rank;
            data_block->data_type = findIMASUDAType(type);
            data_block->data = imasData;
            data_block->data_n = shape[0];
            for (i = 1; i < plugin_args.rank; i++)data_block->data_n *= shape[i];
            break;
        }
    }

    // Return dimensions

    if (data_block->rank > 0 || dataOperation == GETSLICE_OPERATION) {
        data_block->dims = (DIMS*)malloc((data_block->rank + 1) * sizeof(DIMS));
        for (i = 0; i < data_block->rank; i++) {
            initDimBlock(&data_block->dims[i]);
            data_block->dims[i].dim_n = shape[i];
            data_block->dims[i].data_type = UDA_TYPE_UNSIGNED_INT;
            data_block->dims[i].compressed = 1;
            data_block->dims[i].dim0 = 0.0;
            data_block->dims[i].diff = 1.0;
            data_block->dims[i].method = 0;
        }
        if (dataOperation == GETSLICE_OPERATION) {
            data_block->rank = plugin_args.rank + 1;
            data_block->order = plugin_args.rank;
            initDimBlock(&data_block->dims[plugin_args.rank]);
            data_block->dims[plugin_args.rank].dim_n = 1;
            data_block->dims[plugin_args.rank].data_type = UDA_TYPE_DOUBLE;
            data_block->dims[plugin_args.rank].compressed = 0;
            double* sliceTime = (double*)malloc(sizeof(double));
            *sliceTime = retTime;
            data_block->dims[plugin_args.rank].dim = (char*)sliceTime;
        }
    }

    if (!plugin_args.isGetDimension && shape != NULL) {
        free(shape);
    }

    return err;
}


//----------------------------------------------------------------------------------------
// IMAS put some data - assumes the file exists

static int do_put(IDAM_PLUGIN_INTERFACE* idam_plugin_interface, PLUGIN_ARGS plugin_args, int idx)
{
    int err = 0;
    int rc = 0;
    int dataRank;
    int* shape = NULL;
    int isShape = 0, isData = 0, isType = 0;
    int shapeCount = 0, dataCount = 0;
    int type, idamType;
    void* data = NULL;

    int isVarData = 0;
    short varDataIndex = -1;

    int isTime = 0;
    double putDataSliceTime = 0.0;

    PUTDATA_BLOCK localPutDataBlock;

    REQUEST_BLOCK* request_block = idam_plugin_interface->request_block;
    PUTDATA_BLOCK_LIST* putDataBlockList = &request_block->putDataBlockList;
    PUTDATA_BLOCK* putDataBlock = NULL;
    plugin_args.isPutData = (putDataBlockList != NULL && putDataBlockList->blockCount > 0);
    if (plugin_args.isPutData) {
        putDataBlock = &(putDataBlockList->putDataBlock[0]);
    }

/*
idx	- reference to the open data file: file handle from an array of open files - hdf5Files[idx]
cpoPath	- the root group where the CPO/IDS is written
path	- the path relative to the root (cpoPath) where the data are written (must include the variable name!)
type	- the atomic type of the data (int). The IMAS type enumeration.
rank	- is called nDims in the IMAS code base
shape	- is called dims in the IMAS code base
isTimed	- ?
data	- the data to be written - from a PUTDATA block
time	- the time slice to be written - from a PUTDATA block (putSlice keyword)
*/

// Has a PUTDATA block been passed with a missing or matching name?

    if (plugin_args.isPutData) {
        int i;
        for (i = 0; i < putDataBlockList->blockCount; i++) {

            if (putDataBlockList->putDataBlock[i].blockName == NULL) {
                if (putDataBlockList->blockCount > 1) {
                    UDA_LOG(UDA_LOG_ERROR, "imas: Multiple un-named data items - ambiguous!\n");
                    THROW_ERROR(999, "Multiple un-named data items - ambiguous!");
                }
                varDataIndex = i;
                break;
            } else if (STR_IEQUALS(putDataBlockList->putDataBlock[i].blockName, "variable") ||
                       STR_IEQUALS(putDataBlockList->putDataBlock[i].blockName, "data") ||
                       (plugin_args.isPath &&
                        STR_IEQUALS(putDataBlockList->putDataBlock[i].blockName, (char*)plugin_args.path))) {
                varDataIndex = i;
                break;
            }
        }
        for (i = 0; i < putDataBlockList->blockCount; i++) {
            if (putDataBlockList->putDataBlock[i].blockName != NULL && (
                    STR_IEQUALS(putDataBlockList->putDataBlock[i].blockName, "putDataTime") ||
                    STR_IEQUALS(putDataBlockList->putDataBlock[i].blockName, "time"))) {
                putDataSliceTime = ((double*)putDataBlockList->putDataBlock[i].data)[0];
                isTime = 1;
                break;
            }
        }
        if (varDataIndex < 0 && putDataBlockList->blockCount == 1 &&
            (putDataBlockList->putDataBlock[0].blockName == NULL ||
             putDataBlockList->putDataBlock[0].blockName[0] == '\0')) {
            varDataIndex = 0;
        }

        if (varDataIndex < 0 && plugin_args.isShapeString) {
            if ((dataRank = getIdamNameValuePairVarArray(plugin_args.shapeString, plugin_args.quote,
                                                         plugin_args.delimiter, (unsigned short)plugin_args.rank,
                                                         UDA_TYPE_INT, (void**)&shape)) < 0) {
                UDA_LOG(UDA_LOG_ERROR, "imas put: Unable to convert the passed shape values!\n");
                THROW_ERROR(-dataRank, "Unable to convert the passed shape value!");
            }
            if (plugin_args.isRank && plugin_args.rank != dataRank) {
                UDA_LOG(UDA_LOG_ERROR, "imas put: The passed rank is inconsistent with the passed shape data!\n");
                THROW_ERROR(999, "The passed rank is inconsistent with the passed shape data!");
            }
            isShape = 1;
            plugin_args.isRank = 1;
            plugin_args.rank = dataRank;

            shapeCount = shape[0];
            for (i = 1; i < plugin_args.rank; i++) {
                shapeCount = shapeCount * shape[i];
            }
        }

        if (varDataIndex < 0 && plugin_args.isDataString) {

            if ((idamType = findIdamType(plugin_args.typeName)) == UDA_TYPE_UNDEFINED) {
                UDA_LOG(UDA_LOG_ERROR, "imas put: The data's Type name cannot be converted!\n");
                THROW_ERROR(999, "The data's Type name cannot be converted!");
            }

            if ((dataCount = getIdamNameValuePairVarArray(plugin_args.dataString, plugin_args.quote,
                                                          plugin_args.delimiter,
                                                          (unsigned short)shapeCount, idamType,
                                                          &data)) < 0) {
                UDA_LOG(UDA_LOG_ERROR, "imas put: Unable to convert the passed data values!\n");
                THROW_ERROR(-dataCount, "Unable to convert the passed data value!");
            }
            if (plugin_args.isShapeString && shapeCount != dataCount) {
                UDA_LOG(UDA_LOG_ERROR, "imas put: Inconsistent count of Data items!\n");
                THROW_ERROR(999, "Inconsistent count of Data items!");
            }
            isData = 1;
            isVarData = 1;

            putDataBlock = &localPutDataBlock;
            putDataBlock->data_type = idamType;
            putDataBlock->data = data;
            putDataBlock->count = dataCount;
            putDataBlock->shape = NULL;
            if (plugin_args.isRank) {
                putDataBlock->rank = plugin_args.rank;
            } else {
                if (dataCount == 1) {
                    putDataBlock->rank = 0;
                } else {
                    putDataBlock->rank = 1;
                }
            }
            type = findIMASType(convertIdam2StringType(putDataBlock->data_type));
        }

        if (varDataIndex < 0 && !plugin_args.isDataString) {
            UDA_LOG(UDA_LOG_ERROR, "imas put: Unable to Identify the data to PUT!\n");
            THROW_ERROR(999, "Unable to Identify the data to PUT!");
        }

        if (varDataIndex >= 0) {
            isVarData = 1;
            putDataBlock = &putDataBlockList->putDataBlock[varDataIndex];
            if ((type = findIMASType(convertIdam2StringType(putDataBlock->data_type))) == 0) {
                // Convert an UDA type to an IMAS type
                UDA_LOG(UDA_LOG_ERROR, "imas put: The data's Type cannot be converted!\n");
                THROW_ERROR(999, "The data's Type cannot be converted!");
            }
        }

    } else {    // isPutData

        // Convert type string into IMAS type identifiers

        if (!plugin_args.isTypeName) {
            UDA_LOG(UDA_LOG_ERROR, "imas put: The data's Type has not been specified!\n");
            THROW_ERROR(999, "The data's Type has not been specified!");
        }

        if ((type = findIMASType(plugin_args.typeName)) == 0) {
            UDA_LOG(UDA_LOG_ERROR, "imas put: The data's Type name cannot be converted!\n");
            THROW_ERROR(999, "The data's Type name cannot be converted!");
        }
    }

    isType = 1;

    // Any Data?

    if (!plugin_args.isDataString && !isVarData) {
        UDA_LOG(UDA_LOG_ERROR, "imas put: No data has been specified!\n");
        THROW_ERROR(999, "No data has been specified!");
    }

    if (plugin_args.isPutDataSlice && !isTime) {
        UDA_LOG(UDA_LOG_ERROR, "imas put: No specific time has been specified!\n");
        THROW_ERROR(999, "No specific time has been specified!");
    }

    // Which Data Operation?

    int dataOperation = PUT_OPERATION;
    if (plugin_args.isPutDataSlice) {
        dataOperation = PUTSLICE_OPERATION;
    } else if (plugin_args.isReplaceLastDataSlice) {
        dataOperation = REPLACELASTSLICE_OPERATION;
    }

    // Convert Name-Value string arrays (shape, data) to numerical arrays of the correct type

    if (!plugin_args.isPutData) {
        if (!plugin_args.isRank && !plugin_args.isShapeString) {        // Assume a scalar value
            plugin_args.isRank = 1;
            isShape = 1;
            plugin_args.rank = 0;
            shape = (int*)malloc(sizeof(int));
            shape[0] = 1;
            shapeCount = 1;
        }

        if (plugin_args.isShapeString) {
            if ((dataRank = getIdamNameValuePairVarArray(plugin_args.shapeString, plugin_args.quote,
                                                         plugin_args.delimiter, (unsigned short)plugin_args.rank,
                                                         UDA_TYPE_INT, (void**)&shape)) < 0) {
                UDA_LOG(UDA_LOG_ERROR, "Unable to convert the passed shape values!\n");
                THROW_ERROR(-dataRank, "Unable to convert the passed shape value!");
            }
            if (plugin_args.isRank && plugin_args.rank != dataRank) {
                UDA_LOG(UDA_LOG_ERROR, "The passed rank is inconsistent with the passed shape data!\n");
                THROW_ERROR(999, "The passed rank is inconsistent with the passed shape data!");
            }
            isShape = 1;
            plugin_args.isRank = 1;
            plugin_args.rank = dataRank;

            shapeCount = shape[0];
            int i;
            for (i = 1; i < plugin_args.rank; i++) {
                shapeCount = shapeCount * shape[i];
            }
        }

        if (plugin_args.isDataString) {

            if ((idamType = findIdamType(plugin_args.typeName)) == UDA_TYPE_UNDEFINED) {
                UDA_LOG(UDA_LOG_ERROR, "The data's Type name cannot be converted!\n");
                THROW_ERROR(999, "The data's Type name cannot be converted!");
            }

            if ((dataCount = getIdamNameValuePairVarArray(plugin_args.dataString, plugin_args.quote,
                                                          plugin_args.delimiter,
                                                          (unsigned short)shapeCount, idamType,
                                                          &data)) < 0) {
                UDA_LOG(UDA_LOG_ERROR, "Unable to convert the passed data values!\n");
                THROW_ERROR(-dataCount, "Unable to convert the passed data value!");
            }
            if (shapeCount != dataCount) {
                UDA_LOG(UDA_LOG_ERROR, "Inconsistent count of Data items!\n");
                THROW_ERROR(999, "Inconsistent count of Data items!");
            }
            isData = 1;
        }

        // Test all required data is available

        if (!plugin_args.isCPOPath || !plugin_args.isPath || !isType || !plugin_args.isRank || !isShape || !isData) {
            UDA_LOG(UDA_LOG_ERROR, "Insufficient data parameters passed - put not possible!\n");
            THROW_ERROR(999, "Insufficient data parameters passed - put not possible!");
        }

        // The type passed here is the IMAS type enumeration (imas_putData is the original imas putData function)

        if (dataOperation == PUT_OPERATION) {
            rc = imas_mds_putData(idx, (char*)plugin_args.CPOPath, (char*)plugin_args.path, type, plugin_args.rank, shape,
                                  plugin_args.isTimed, (void*)data,
                                  putDataSliceTime);
        } else {
            if (dataOperation == PUTSLICE_OPERATION) {
                UDA_LOG(UDA_LOG_ERROR, "Slice Time not passed!\n");
                THROW_ERROR(999, "Slice Time not passed!");
            } else {
                rc = imas_mds_putDataX(idx, (char*)plugin_args.CPOPath, (char*)plugin_args.path, type, plugin_args.rank, shape,
                                       dataOperation, data, 0.0);    // Replace Last Slice
            }
        }

        if (rc < 0) err = 999;

        // Housekeeping heap

        free((void*)shape);
        free(data);

    } else {        // !isPutData

        if (!plugin_args.isCPOPath || !plugin_args.isPath) {
            UDA_LOG(UDA_LOG_ERROR, "imas put: Insufficient data parameters passed - put not possible!\n");
            THROW_ERROR(999, "Insufficient data parameters passed - put not possible!");
        }

        int freeShape = 0;
        if (putDataBlock->shape == NULL) {
            if (putDataBlock->rank > 1) {
                UDA_LOG(UDA_LOG_ERROR, "imas put: No shape information passed!\n");
                THROW_ERROR(999, "No shape information passed!");
            }

            putDataBlock->shape = (int*)malloc(sizeof(int));
            putDataBlock->shape[0] = putDataBlock->count;
            freeShape = 1;
        }

        // TODO....time
        if (dataOperation == PUT_OPERATION) {
            rc = imas_mds_putData(idx, (char*)plugin_args.CPOPath, (char*)plugin_args.path, type, putDataBlock->rank,
                                  putDataBlock->shape, plugin_args.isTimed,
                                  (void*)putDataBlock->data, putDataSliceTime);
        } else {
            if (dataOperation == PUTSLICE_OPERATION) {
                PUTDATA_BLOCK* putTimeBlock = NULL;
                int i;
                for (i = 0; i < putDataBlockList->blockCount; i++) {
                    if (STR_IEQUALS(putDataBlockList->putDataBlock[i].blockName, "time") ||
                        STR_IEQUALS(putDataBlockList->putDataBlock[i].blockName, "putDataTime")) {
                        putTimeBlock = &putDataBlockList->putDataBlock[i];
                        break;
                    }
                }
                if (putTimeBlock == NULL) {
                    UDA_LOG(UDA_LOG_ERROR, "imas put: No Slice Time!\n");
                    THROW_ERROR(999, "No Slice Time!");
                }
                if (putTimeBlock->data_type != UDA_TYPE_DOUBLE || putTimeBlock->count != 1) {
                    UDA_LOG(UDA_LOG_ERROR, "imas put: Slice Time type and count are incorrect!\n");
                    THROW_ERROR(999, "Slice Time type and count are incorrect!");
                }
                rc = imas_mds_putDataX(idx, (char*)plugin_args.CPOPath, (char*)plugin_args.path, type, putDataBlock->rank,
                                       putDataBlock->shape,
                                       dataOperation, (void*)putDataBlock->data, putDataSliceTime);
            } else {
                rc = imas_mds_putDataX(idx, (char*)plugin_args.CPOPath, (char*)plugin_args.path, type, putDataBlock->rank,
                                       putDataBlock->shape, dataOperation, (void*)putDataBlock->data, 0.0);
            }
        }

        if (rc < 0) err = 999;

        if (freeShape && putDataBlock->shape) {
            free((void*)putDataBlock->shape);
            putDataBlock->shape = NULL;
            freeShape = 0;
        }

    }

    if (err != 0) {
        THROW_ERROR(err, "Data PUT method failed!");
    }

    // Return a status value

    return setReturnDataIntScalar(idam_plugin_interface->data_block, OK_RETURN_VALUE, NULL);
}


//----------------------------------------------------------------------------------------
// IMAS open an existing file

static int do_open(IDAM_PLUGIN_INTERFACE* idam_plugin_interface, PLUGIN_ARGS plugin_args, int* idx)
{
    /*
    name	- filename
    shot	- experiment number
    run	- analysis number
    retIdx	- returned data file index number
    */

    if (!plugin_args.isFileName || !plugin_args.isShotNumber || !plugin_args.isRunNumber) {
        UDA_LOG(UDA_LOG_ERROR, "A Filename, Shot number and Run number are required!\n");
        THROW_ERROR(999, "A Filename, Shot number and Run number are required!");
    }

    if (mdsimasOpen((char*)plugin_args.filename, plugin_args.shotNumber, plugin_args.runNumber, idx) < 0) {
        THROW_ERROR(999, "Data OPEN method failed!");
    }

// Register the file

    char work[512];
    // Use comma separated list (non compliant with filenaming conventions)
    sprintf(work, "%s,%d,%d", (char*)plugin_args.filename, plugin_args.shotNumber, plugin_args.runNumber);
    addIdamPluginFileLong(&pluginFileList_mds, work, *idx);

    // Return the Index Number

    return setReturnDataIntScalar(idam_plugin_interface->data_block, *idx, NULL);
}


//----------------------------------------------------------------------------------------
// IMAS create a new file instance - using a Versioned Device specific IDS model file (the version is stored as header meta data)
/*
mdsimasCreate   calls getMdsShot, passes MDSPLUS_TREE_BASE_$ via environment variable $tree_path - may be overriden externally)
		calls TreeOpen($tree, -1, 0) : int TreeOpen(char *tree, int shot, int read_only) { return _TreeOpen(&DBID,tree,shot,read_only);}
		model file is named $tree_model.[characteristics, datafile, tree]
*/

static int do_create(IDAM_PLUGIN_INTERFACE* idam_plugin_interface, PLUGIN_ARGS plugin_args, int* idx)
{
    /*
    name	- filename
    shot	- experiment number
    run	- analysis number
    refShot - not used
    refRun  - not used
    retIdx	- returned data file index number
    */

    if (!plugin_args.isFileName || !plugin_args.isShotNumber || !plugin_args.isRunNumber) {
        UDA_LOG(UDA_LOG_ERROR, "imas: A Filename, Shot number and Run number are required!\n");
        THROW_ERROR(999, "A Filename, Shot number and Run number are required!");
    }

    if (plugin_args.isCreateFromModel) {
        if (mdsimasCreate((char*)plugin_args.filename, plugin_args.shotNumber, plugin_args.runNumber,
                                plugin_args.refShotNumber, plugin_args.refRunNumber, idx) < 0) {
// BUG: createMdsImasFromModel is missing from the set of mdsplus functions.
            THROW_ERROR(999, "File Create method from Model failed!");
        }
    } else {
        if (mdsimasCreate((char*)plugin_args.filename, plugin_args.shotNumber, plugin_args.runNumber,
                                plugin_args.refShotNumber, plugin_args.refRunNumber, idx) < 0) {
            THROW_ERROR(999, "File Create method failed!");
        }
    }

    // Register the file

    char work[512];
    // Use comma separated list (non compliant with filenaming conventions)
    sprintf(work, "%s,%d,%d", (char*)plugin_args.filename, plugin_args.shotNumber, plugin_args.runNumber);
    addIdamPluginFileLong(&pluginFileList_mds, work, *idx);

    // Return the Index Number

    return setReturnDataIntScalar(idam_plugin_interface->data_block, *idx, NULL);
}


//----------------------------------------------------------------------------------------
// IMAS close a file

static int do_close(IDAM_PLUGIN_INTERFACE* idam_plugin_interface, PLUGIN_ARGS plugin_args)
{
    if (!plugin_args.isClientIdx && !(plugin_args.isFileName && plugin_args.isShotNumber && plugin_args.isRunNumber)) {
        UDA_LOG(UDA_LOG_ERROR, "The file IDX or the Filename with Shot number and Run number are required!\n");
        THROW_ERROR(999, "The file IDX or the Filename with Shot number and Run number are required!");
    }

    if (!plugin_args.isClientIdx) {
        char work[512];
        sprintf(work, "%s,%d,%d", (char*)plugin_args.filename, plugin_args.shotNumber, plugin_args.runNumber);
        plugin_args.clientIdx = (int)getOpenIdamPluginFileLong(&pluginFileList_mds, work);
    }

    if (plugin_args.isFileName && plugin_args.isShotNumber && plugin_args.isRunNumber) {
        char work[512];
        sprintf(work, "%s,%d,%d", (char*)plugin_args.filename, plugin_args.shotNumber, plugin_args.runNumber);
        closeIdamPluginFile(&pluginFileList_mds, work);
    } else {
        int id = findIdamPluginFileByLong(&pluginFileList_mds, plugin_args.clientIdx);
        if (id >= 0) {
            char work[512];
            strcpy(work, pluginFileList_mds.files[id].filename);
            closeIdamPluginFile(&pluginFileList_mds, work);

            char* p = strrchr(work, ',');
            if (p != NULL) {
                plugin_args.runNumber = atoi(&p[1]);
                p[0] = '\0';
                p = strrchr(work, ',');
                plugin_args.shotNumber = atoi(&p[1]);
                p[0] = '\0';
                plugin_args.filename = work;
            }
        }
    }

    if (mdsimasClose(plugin_args.clientIdx, (char*)plugin_args.filename, plugin_args.shotNumber, plugin_args.runNumber) < 0) {
        THROW_ERROR(999, "Data Close Failed!");
    }

    // Return Success

    return setReturnDataIntScalar(idam_plugin_interface->data_block, OK_RETURN_VALUE, NULL);
}


//----------------------------------------------------------------------------------------
// IMAS create a MODEL file - groups only, no data

static int do_createModel(IDAM_PLUGIN_INTERFACE* idam_plugin_interface, PLUGIN_ARGS plugin_args)
{
    UDA_LOG(UDA_LOG_ERROR, "Not Implemented for mdsplus!\n");
    THROW_ERROR(999, "Not Implemented for mdsplus!");

/*
         if(!isFileName){
            err = 999;
            UDA_LOG(UDA_LOG_ERROR, "imas createModel: A Filename is required!\n");
            addIdamError(CODEERRORTYPE, "imas", err, "A Filename is required!");
	    break;
	 }

	 if((rc = imas_hdf5IdsModelCreate(filename, version)) < 0){
            err = 999;
            addIdamError(CODEERRORTYPE, "imas", err, getImasErrorMsg());
            addIdamError(CODEERRORTYPE, "imas", err, "File Model Create method failed!");
            break;
	 }

// Return the Status

	 int *data  = (int *)malloc(sizeof(int));
         data[0] = 1;

	 initDataBlock(data_block);
         data_block->rank = 0;
	 data_block->dims = NULL;
	 data_block->data_type = UDA_TYPE_INT;
	 data_block->data = (char *)data;
	 data_block->data_n = 1;

         break;
*/
}


//----------------------------------------------------------------------------------------
// Time Base

static int do_setTimeBasePath(IDAM_PLUGIN_INTERFACE* idam_plugin_interface, PLUGIN_ARGS plugin_args)
{
    if (!plugin_args.isPath) {
        UDA_LOG(UDA_LOG_ERROR, "imas putTimeBasePath: No path has been specified!\n");
        THROW_ERROR(999, "No path has been specified!");
    }

    putTimeBasePath((char*)plugin_args.path);

    // Return the Status OK

    return setReturnDataIntScalar(idam_plugin_interface->data_block, OK_RETURN_VALUE, NULL);
}


//----------------------------------------------------------------------------------------
//----------------------------------------------------------------------------------------
// Put a Data Slice into an Object

static int do_releaseObject(IDAM_PLUGIN_INTERFACE* idam_plugin_interface, PLUGIN_ARGS plugin_args)
{
// Test all required data is available

    if (!plugin_args.isPutData) {
        UDA_LOG(UDA_LOG_ERROR, "imas releaseObject: Insufficient data parameters passed - begin not possible!\n");
        THROW_ERROR(999, "Insufficient data parameters passed - begin not possible!");
    }

    PUTDATA_BLOCK_LIST* putDataBlockList = &idam_plugin_interface->request_block->putDataBlockList;
    PUTDATA_BLOCK* putDataBlock = NULL;
    plugin_args.isPutData = (putDataBlockList != NULL && putDataBlockList->blockCount > 0);
    if (plugin_args.isPutData) {
        putDataBlock = &(putDataBlockList->putDataBlock[0]);
    }

// Identify the local object

    void* obj = findLocalObj(*((int*)putDataBlock->data));

    if (obj == NULL) obj = mdsBeginObject();

// call the original IMAS function

    if (obj != NULL) mdsReleaseObject(obj);

    return setReturnDataIntScalar(idam_plugin_interface->data_block, OK_RETURN_VALUE, NULL);
}


//----------------------------------------------------------------------------------------
// Get a Data Slice from an Object

static int do_getObjectObject(IDAM_PLUGIN_INTERFACE* idam_plugin_interface, PLUGIN_ARGS plugin_args)
{
// Test all required data is available

    if (!plugin_args.isPutData || !plugin_args.isIndex || !plugin_args.isPath) {
        UDA_LOG(UDA_LOG_ERROR, "Insufficient data parameters passed - begin not possible!\n");
        THROW_ERROR(999, "Insufficient data parameters passed - begin not possible!");
    }

    PUTDATA_BLOCK_LIST* putDataBlockList = &idam_plugin_interface->request_block->putDataBlockList;
    PUTDATA_BLOCK* putDataBlock = NULL;
    plugin_args.isPutData = (putDataBlockList != NULL && putDataBlockList->blockCount > 0);
    if (plugin_args.isPutData) {
        putDataBlock = &(putDataBlockList->putDataBlock[0]);
    }

// Identify the local object

    void* obj = findLocalObj(*((int*)putDataBlock->data));

    if (obj == NULL) obj = mdsBeginObject();

// call the original IMAS function

    void* dataObj = NULL;
    int rc = mdsGetObjectFromObject(obj, (char*)plugin_args.path, plugin_args.index, &dataObj);

    if (rc < 0) {
        THROW_ERROR(999, "Object Get failed!");
    }

    // Save the object reference

    int refId = putLocalObj(dataObj);

    return setReturnDataIntScalar(idam_plugin_interface->data_block, refId, NULL);
}


//----------------------------------------------------------------------------------------
// Get a Data Slice from an Object

static int do_getObjectSlice(IDAM_PLUGIN_INTERFACE* idam_plugin_interface, PLUGIN_ARGS plugin_args)
{
    PUTDATA_BLOCK_LIST* putDataBlockList = &idam_plugin_interface->request_block->putDataBlockList;
    PUTDATA_BLOCK* putDataBlock = NULL;
    plugin_args.isPutData = (putDataBlockList != NULL && putDataBlockList->blockCount > 0);
    if (plugin_args.isPutData) {
        putDataBlock = &(putDataBlockList->putDataBlock[0]);
    }

    // Test all required data is available

    if (!plugin_args.isPutData || !plugin_args.isClientIdx || !plugin_args.isPath || !plugin_args.isCPOPath ||
        putDataBlockList->blockCount != 3) {
        UDA_LOG(UDA_LOG_ERROR, "imas getObjectSlice: Insufficient data parameters passed - begin not possible!\n");
        THROW_ERROR(999, "Insufficient data parameters passed - begin not possible!");
    }

    // Set global variables

    setSliceIdx(((int*)putDataBlock[1].data)[0], ((int*)putDataBlock[1].data)[1]);
    setSliceTime(((double*)putDataBlock[2].data)[0], ((double*)putDataBlock[2].data)[1]);

    // Identify the local object

    //void *obj = findLocalObj(*((int *)putDataBlock[0].data));

    //if(obj == NULL) obj = mdsBeginObject();

    // call the original IMAS function

    void* dataObj = NULL;
    int rc = mdsGetObjectSlice(plugin_args.clientIdx, (char*)plugin_args.CPOPath, (char*)plugin_args.path,
                           *((double*)putDataBlock[0].data), &dataObj);

    if (rc < 0) {
        THROW_ERROR(999, "Object Get failed!");
    }

    // Save the object reference

    int refId = putLocalObj(dataObj);

    // Return the Object reference

    return setReturnDataIntScalar(idam_plugin_interface->data_block, refId, NULL);
}


//----------------------------------------------------------------------------------------
// Get a Data Group from an Object

// TODO Check this !!!!

static int do_getObjectGroup(IDAM_PLUGIN_INTERFACE* idam_plugin_interface, PLUGIN_ARGS plugin_args)
{
    // Test all required data is available

    if (!plugin_args.isClientIdx || !plugin_args.isCPOPath || !plugin_args.isPath || !plugin_args.isTimedArg) {
        UDA_LOG(UDA_LOG_ERROR, "Insufficient data parameters passed - begin not possible!\n");
        THROW_ERROR(999, "Insufficient data parameters passed - begin not possible!");
    }

    // call the original IMAS function

    void* dataObj = NULL;
    int rc = mdsGetObject(plugin_args.clientIdx, (char*)plugin_args.CPOPath, (char*)plugin_args.path, &dataObj, plugin_args.isTimed);

    if (rc != 0) {
        THROW_ERROR(999, "Object Get failed!");
    }

    // Save the object reference

    int refId = putLocalObj(dataObj);

    return setReturnDataIntScalar(idam_plugin_interface->data_block, refId, NULL);
}


//----------------------------------------------------------------------------------------
// Object Dimension: int mdsGetObjectDim(void *obj)

static int do_getObjectDim(IDAM_PLUGIN_INTERFACE* idam_plugin_interface, PLUGIN_ARGS plugin_args, int idx)
{
    static MACHINE_MAPPING* machine_mapping = NULL;

    PUTDATA_BLOCK_LIST* putDataBlockList = &idam_plugin_interface->request_block->putDataBlockList;
    PUTDATA_BLOCK* putDataBlock = NULL;
    plugin_args.isPutData = (putDataBlockList != NULL && putDataBlockList->blockCount > 0);
    if (plugin_args.isPutData) {
        putDataBlock = &(putDataBlockList->putDataBlock[0]);
    }

    // Object? The data is the local object reference

    if (!plugin_args.isPutData || putDataBlockList->putDataBlock[0].data == NULL) {
        UDA_LOG(UDA_LOG_ERROR, "imas getObjectDim: No data object has been specified!\n");
        THROW_ERROR(999, "No data object has been specified!");
    }

    // Identify the local object

    int objId = *((int*)putDataBlock[0].data);
    void* obj = findLocalObj(*((int*)putDataBlock[0].data));

    if (obj == NULL) obj = mdsBeginObject();

    if (obj == NULL) {
        // data not in IDS - go to other plugins to try and get it

        const char* expName = NULL;
        FIND_REQUIRED_STRING_VALUE(idam_plugin_interface->request_block->nameValueList, expName);

        if (machine_mapping == NULL) {
            machine_mapping = new_mapping();
        }

        const char* plugin_name = mapping_plugin(machine_mapping, expName, plugin_args.CPOPath);

        int id = findPluginIdByFormat(plugin_name, idam_plugin_interface->pluginList);
        if (id < 0) {
            UDA_LOG(UDA_LOG_ERROR, "Specified UDA data plugin not found\n");
        } else {
            PLUGIN_DATA* plugin = &idam_plugin_interface->pluginList->plugin[id];

            char* path = NULL;
            int* indices = NULL;
            int num_indices = extract_array_indices((char*)plugin_args.path, &path, &indices);
            char* indices_string = indices_to_string(indices, num_indices);

            int get_shape = 0;

            REQUEST_BLOCK new_request;
            copyRequestBlock(&new_request, *idam_plugin_interface->request_block);

            const char* fmt = path[0] == '/'
                              ? "%s%sread(element=%s%s, indices=%s, shot=%d, dtype=%d, IDS_version=3.7.4%s)"
                              : "%s%sread(element=%s/%s, indices=%s, shot=%d, dtype=%d, IDS_version=3.7.4%s)";

            int shot = plugin_args.isShotNumber
                       ? plugin_args.shotNumber
                       : ual_get_shot(idx);

            int uda_type = findIMASUDAType(INT);

            sprintf(new_request.signal, fmt, expName, new_request.api_delim, (char*)plugin_args.CPOPath, path,
                    indices_string, shot, uda_type, get_shape ? ", get_shape" : "");

            UDA_LOG(UDA_LOG_DEBUG, "imas: %s", new_request.signal);

            makeRequestBlock(&new_request, *idam_plugin_interface->pluginList, idam_plugin_interface->environment);
            printRequestBlock(new_request);

            idam_plugin_interface->request_block = &new_request;

            int rc = plugin->idamPlugin(idam_plugin_interface);
            sprintf(idam_plugin_interface->data_block->data_desc, (plugin_args.path[0] == '/') ? "%s%s" : "%s/%s",
                    plugin_args.CPOPath, plugin_args.path);

            if (rc == 0) {
                return 0;
            }
        }
    }

    if (obj == NULL) {
        UDA_LOG(UDA_LOG_ERROR, "imas getObjectDim: No data object has been found!\n");
        THROW_ERROR(999, "No data object has been found!");
    }

    int dim = mdsGetObjectDim(obj);

    // Return the Object property

    return setReturnDataIntScalar(idam_plugin_interface->data_block, dim, NULL);
}


//----------------------------------------------------------------------------------------
// Initialise an Object

static int do_beginObject(IDAM_PLUGIN_INTERFACE* idam_plugin_interface, PLUGIN_ARGS plugin_args)
{
    void* data = mdsBeginObject();

    if (data == NULL) {
        THROW_ERROR(999, "Object Begin failed!");
    }

    // Save the object reference

    int refId = putLocalObj(data);

    // Return the Object reference

    return setReturnDataIntScalar(idam_plugin_interface->data_block, refId, NULL);
}


//----------------------------------------------------------------------------------------
// Get a Data Slice from an Object

static int do_getObject(IDAM_PLUGIN_INTERFACE* idam_plugin_interface, PLUGIN_ARGS plugin_args)
{
    int err = 0;
    int rc = 0;

    // Test all required data is available

    if (!plugin_args.isGetDimension) {
        if (!plugin_args.isPath || !plugin_args.isIndex || !plugin_args.isTypeName || !plugin_args.isClientObjectId ||
            !plugin_args.isRank) {
            UDA_LOG(UDA_LOG_ERROR, "Insufficient data parameters passed - put not possible!\n");
            THROW_ERROR(999, "Insufficient data parameters passed - put not possible!");
        }

        // Identify the local object

        void* obj = findLocalObj(plugin_args.clientObjectId);

        if (obj == NULL) obj = mdsBeginObject();

        // The type passed here is the IMAS type enumeration

        void* data = NULL;
        int type = findIMASType(plugin_args.typeName);

        int shape[7] = { 0, 0, 0, 0, 0, 0, 0 };

        rc = imas_mds_getDataSliceInObject(obj, (char*)plugin_args.path, plugin_args.index, type, plugin_args.rank, shape,
                                           &data);

        if (rc < 0) {
            free(data);
            THROW_ERROR(999, "Data GET method failed!");
        }

        DATA_BLOCK* data_block = idam_plugin_interface->data_block;

        // Return the Data Slice

        initDataBlock(data_block);
        data_block->rank = plugin_args.rank;
        data_block->data_type = findIMASUDAType(type);
        data_block->data = (char*)data;
        data_block->data_n = shape[0];
        if (data_block->rank > 0) {
            data_block->dims = (DIMS*)malloc(data_block->rank * sizeof(DIMS));
            int i;
            for (i = 0; i < data_block->rank; i++) {
                initDimBlock(&data_block->dims[i]);
                data_block->dims[i].dim_n = shape[i];
                data_block->dims[i].data_type = UDA_TYPE_UNSIGNED_INT;
                data_block->dims[i].compressed = 1;
                data_block->dims[i].dim0 = 0.0;
                data_block->dims[i].diff = 1.0;
                data_block->dims[i].method = 0;
                data_block->data_n *= data_block->dims[i].dim_n;
            }
        }

        return err;
    }

    // Dimensional Data Only

    if (!plugin_args.isPath || !plugin_args.isIndex || !plugin_args.isClientObjectId) {
        UDA_LOG(UDA_LOG_ERROR, "Insufficient data parameters passed - put not possible!\n");
        THROW_ERROR(999, "Insufficient data parameters passed - put not possible!");
    }

    // Identify the local object

    void* obj = findLocalObj(plugin_args.clientObjectId);

    if (obj == NULL) obj = mdsBeginObject();

    // The type passed here is the IMAS type enumeration

    int* shape = (int*)malloc(7 * sizeof(int));
    int numDims = 0;

    rc = mdsGetDimensionFromObject(-1, obj, (char*)plugin_args.path, plugin_args.index, &numDims, &(shape[0]), &(shape[1]),
                                   &(shape[2]),
                                   &(shape[3]), &(shape[4]), &(shape[5]), &(shape[6]));

    if (rc < 0) {
        THROW_ERROR(999, "Data GET method failed!");
    }

    DATA_BLOCK* data_block = idam_plugin_interface->data_block;

    // Return the Data Slice

    initDataBlock(data_block);
    data_block->rank = 1;
    data_block->data_type = UDA_TYPE_INT;
    data_block->data = (char*)shape;
    data_block->data_n = numDims;

    data_block->dims = (DIMS*)malloc(data_block->rank * sizeof(DIMS));
    initDimBlock(&data_block->dims[0]);
    data_block->dims[0].dim_n = numDims;
    data_block->dims[0].data_type = UDA_TYPE_UNSIGNED_INT;
    data_block->dims[0].compressed = 1;
    data_block->dims[0].dim0 = 0.0;
    data_block->dims[0].diff = 1.0;
    data_block->dims[0].method = 0;

    return err;
}


//----------------------------------------------------------------------------------------
// Put a Data Slice into an Object

static int do_putObject(IDAM_PLUGIN_INTERFACE* idam_plugin_interface, PLUGIN_ARGS plugin_args)
{
    int type;

    PUTDATA_BLOCK_LIST* putDataBlockList = &idam_plugin_interface->request_block->putDataBlockList;

    // Test all required data is available

    if (!plugin_args.isPath || !plugin_args.isIndex || !plugin_args.isPutData || putDataBlockList->blockCount != 2) {
        UDA_LOG(UDA_LOG_ERROR, "Insufficient data parameters passed - put not possible!\n");
        THROW_ERROR(999, "Insufficient data parameters passed - put not possible!");
    }

    // Convert an UDA type to an IMAS type
    if ((type = findIMASType(convertIdam2StringType(putDataBlockList->putDataBlock[1].data_type))) == 0) {
        UDA_LOG(UDA_LOG_ERROR, "The data's Type cannot be converted!\n");
        THROW_ERROR(999, "The data's Type cannot be converted!");
    }

    // Any Data?

    if (putDataBlockList->putDataBlock[1].data == NULL) {
        UDA_LOG(UDA_LOG_ERROR, "No data has been specified!\n");
        THROW_ERROR(999, "No data has been specified!");
    }

    // Object?

    if (putDataBlockList->putDataBlock[0].data == NULL) {
        UDA_LOG(UDA_LOG_ERROR, "No data object has been specified!\n");
        THROW_ERROR(999, "No data object has been specified!");
    }

    // Identify the local object

    void* obj = findLocalObj(((int*)putDataBlockList->putDataBlock[0].data)[0]);

    if (obj == NULL) obj = mdsBeginObject();

<<<<<<< HEAD
// Create the shape array if the rank is 1 (not passed by UDA)
=======
    // Create the shape array if the rank is 1 (not passed by UDA)
>>>>>>> deae8243

    int shape[1];
    if (putDataBlockList->putDataBlock[1].rank == 1 && putDataBlockList->putDataBlock[1].shape == NULL) {
        putDataBlockList->putDataBlock[1].shape = shape;
        shape[0] = putDataBlockList->putDataBlock[1].count;
    }

    // The type passed here is the IMAS type enumeration

    void* newObj = imas_mds_putDataSliceInObject(obj, (char*)plugin_args.path, plugin_args.index, type,
                                                 putDataBlockList->putDataBlock[1].rank,
                                                 putDataBlockList->putDataBlock[1].shape,
                                                 (void*)putDataBlockList->putDataBlock[1].data);

    if (putDataBlockList->putDataBlock[1].rank == 1 && putDataBlockList->putDataBlock[1].shape == shape) {
        putDataBlockList->putDataBlock[1].shape = NULL;
    }

    if (!newObj) {
        THROW_ERROR(999, "Data PUT method failed!");
    }

    int refId = putLocalObj(newObj);

    return setReturnDataIntScalar(idam_plugin_interface->data_block, refId, NULL);
}


//----------------------------------------------------------------------------------------
// Put an Object into an Object

static int do_putObjectInObject(IDAM_PLUGIN_INTERFACE* idam_plugin_interface, PLUGIN_ARGS plugin_args)
{
    PUTDATA_BLOCK_LIST* putDataBlockList = &idam_plugin_interface->request_block->putDataBlockList;
    PUTDATA_BLOCK* putDataBlock = NULL;
    plugin_args.isPutData = (putDataBlockList != NULL && putDataBlockList->blockCount > 0);
    if (plugin_args.isPutData) {
        putDataBlock = &(putDataBlockList->putDataBlock[0]);
    }

    // Test all required data is available

    if (!plugin_args.isPath || !plugin_args.isIndex || !plugin_args.isPutData || putDataBlock->count != 2) {
        UDA_LOG(UDA_LOG_ERROR, "Insufficient data parameters passed - put not possible!\n");
        THROW_ERROR(999, "Insufficient data parameters passed - put not possible!");
    }

    // Any Data?

    if (putDataBlock->data == NULL || putDataBlock->data_type != UDA_TYPE_INT) {
        UDA_LOG(UDA_LOG_ERROR, "No data has been specified!\n");
        THROW_ERROR(999, "No data has been specified!");
    }

    // Identify the local object and object to be inserted

    void* obj = findLocalObj(((int*)putDataBlock->data)[0]);
    void* dataObj = findLocalObj(((int*)putDataBlock->data)[1]);

    if (obj == NULL) obj = mdsBeginObject();
    if (dataObj == NULL) dataObj = mdsBeginObject();

    // The type passed here is the IMAS type enumeration

    void* newObj = mdsPutObjectInObject(obj, (char*)plugin_args.path, plugin_args.index, dataObj);

    if (!newObj) {
        THROW_ERROR(999, "Data PUT method failed!");
    }

    // Register the object

    int refId = putLocalObj(newObj);

    return setReturnDataIntScalar(idam_plugin_interface->data_block, refId, NULL);
}


//----------------------------------------------------------------------------------------
// Put a Data Group into an Object

static int do_putObjectGroup(IDAM_PLUGIN_INTERFACE* idam_plugin_interface, PLUGIN_ARGS plugin_args)
{
    int err = 0;
    int rc = 0;

    // Test all required data is available

    if (!plugin_args.isClientIdx || !plugin_args.isCPOPath || !plugin_args.isPath || !plugin_args.isClientObjectId ||
        !plugin_args.isTimedArg) {
        UDA_LOG(UDA_LOG_ERROR, "Insufficient data parameters passed - putObject not possible!\n");
        THROW_ERROR(999, "Insufficient data parameters passed - putObject not possible!");
    }

    // Identify the local object

    void* obj = findLocalObj(plugin_args.clientObjectId);

    if (obj == NULL) obj = mdsBeginObject();

    //            struct descriptor * object = (struct descriptor *) obj;    // For debugging

    // call the original IMAS function

    rc = mdsPutObject(plugin_args.clientIdx, (char*)plugin_args.CPOPath, (char*)plugin_args.path, obj, plugin_args.isTimed);

    if (rc < 0) {
        THROW_ERROR(999, "Object Put failed!");
    }

    int* data = (int*)malloc(sizeof(int));
    data[0] = rc;

    DATA_BLOCK* data_block = idam_plugin_interface->data_block;

    initDataBlock(data_block);
    data_block->rank = 0;
    data_block->dims = NULL;
    data_block->data_type = UDA_TYPE_INT;
    data_block->data = (char*)data;
    data_block->data_n = 1;

    return err;
}


//----------------------------------------------------------------------------------------
// Put a Data Group into an Object

static int do_putObjectSlice(IDAM_PLUGIN_INTERFACE* idam_plugin_interface, PLUGIN_ARGS plugin_args)
{
    PUTDATA_BLOCK_LIST* putDataBlockList = &idam_plugin_interface->request_block->putDataBlockList;
    PUTDATA_BLOCK* putDataBlock = NULL;
    plugin_args.isPutData = (putDataBlockList != NULL && putDataBlockList->blockCount > 0);
    if (plugin_args.isPutData) {
        putDataBlock = &(putDataBlockList->putDataBlock[0]);
    }

// Test all required data is available

    if (!plugin_args.isClientIdx || !plugin_args.isCPOPath || !plugin_args.isPath || !plugin_args.isPutData ||
        !plugin_args.isClientObjectId) {
        UDA_LOG(UDA_LOG_ERROR, "Insufficient data parameters passed - putObjectSlice not possible!\n");
        THROW_ERROR(999, "Insufficient data parameters passed - putObjectSlice not possible!");
    }

// Required Time

    double time = ((double*)putDataBlock->data)[0];

// Identify the local object

    void* obj = findLocalObj(plugin_args.clientObjectId);

    if (obj == NULL) obj = mdsBeginObject();

// call the original IMAS function

    int rc = mdsPutObjectSlice(plugin_args.clientIdx, (char*)plugin_args.CPOPath, (char*)plugin_args.path, time, obj);

    if (rc < 0) {
        THROW_ERROR(999, "Object Put failed!");
    }

    return setReturnDataIntScalar(idam_plugin_interface->data_block, rc, NULL);
}


//----------------------------------------------------------------------------------------
// Replace Last Object Slice

static int do_replaceLastObjectSlice(IDAM_PLUGIN_INTERFACE* idam_plugin_interface, PLUGIN_ARGS plugin_args)
{

// Test all required data is available

    if (!plugin_args.isClientIdx || !plugin_args.isCPOPath || !plugin_args.isPath ||
        !plugin_args.isClientObjectId) {
        UDA_LOG(UDA_LOG_ERROR, "Insufficient data parameters passed - replaceLastObjectSlice not possible!\n");
        THROW_ERROR(999, "Insufficient data parameters passed - replaceLastObjectSlice not possible!");
    }

// Identify the local object

    void* obj = findLocalObj(plugin_args.clientObjectId);

    if (obj == NULL) obj = mdsBeginObject();

// call the original IMAS function

    int rc = mdsReplaceLastObjectSlice(plugin_args.clientIdx, (char*)plugin_args.CPOPath, (char*)plugin_args.path, obj);

    if (rc < 0) {
        THROW_ERROR(999, "Object Replace failed");
    }

    initDataBlock(idam_plugin_interface->data_block);

    return setReturnDataIntScalar(idam_plugin_interface->data_block, rc, NULL);
}


//----------------------------------------------------------------------------------------
//----------------------------------------------------------------------------------------
// mdsplus: Cache functions
// keywords: flush, discard, getLevel, setLevel, flushCPO, disable, enable
// values: setLevel

static int do_cache(IDAM_PLUGIN_INTERFACE* idam_plugin_interface, PLUGIN_ARGS plugin_args)
{
    int rc;

    if (plugin_args.isFlush && plugin_args.isClientIdx) {
        imas_flush_mem_cache(plugin_args.clientIdx);
        rc = OK_RETURN_VALUE;
    } else if (plugin_args.isDiscard && plugin_args.isClientIdx && plugin_args.isCPOPath) {
        imas_discard_cpo_mem_cache(plugin_args.clientIdx, (char*)plugin_args.CPOPath);
        rc = OK_RETURN_VALUE;
    } else if (plugin_args.isGetLevel && plugin_args.isClientIdx) {
        rc = imas_get_cache_level(plugin_args.clientIdx);
    } else if (plugin_args.isSetLevel && plugin_args.isClientIdx) {
        imas_set_cache_level(plugin_args.clientIdx, plugin_args.setLevel);
        rc = OK_RETURN_VALUE;
    } else if (plugin_args.isFlushCPO && plugin_args.isClientIdx && plugin_args.isCPOPath) {
        imas_flush_cpo_mem_cache(plugin_args.clientIdx, (char*)plugin_args.CPOPath);
        rc = OK_RETURN_VALUE;
    } else if (plugin_args.isDisable && plugin_args.isClientIdx) {
        imas_disable_mem_cache(plugin_args.clientIdx);
        rc = OK_RETURN_VALUE;
    } else if (plugin_args.isDiscard && plugin_args.isClientIdx) {
        imas_discard_mem_cache(plugin_args.clientIdx);
        rc = OK_RETURN_VALUE;
    } else if (plugin_args.isEnable && plugin_args.isClientIdx) {
        imas_enable_mem_cache(plugin_args.clientIdx);
        rc = OK_RETURN_VALUE;
    } else {
        UDA_LOG(UDA_LOG_ERROR, "Insufficient parameters passed!\n");
        THROW_ERROR(999, "Insufficient parameters passed!");
    }

    return setReturnDataIntScalar(idam_plugin_interface->data_block, rc, NULL);
}


// mdsplus: various functions
// keywords: None
// values: None

static int do_getUniqueRun(IDAM_PLUGIN_INTERFACE* idam_plugin_interface, PLUGIN_ARGS plugin_args)
{
    int rc;

    if (plugin_args.isShotNumber) {
        rc = getUniqueRun(plugin_args.shotNumber);
    } else {
        UDA_LOG(UDA_LOG_ERROR, "Insufficient parameters passed!\n");
        THROW_ERROR(999, "Insufficient parameters passed!");
    }

    return setReturnDataIntScalar(idam_plugin_interface->data_block, rc, NULL);
}


// keywords: None
// values: command, ipAddress

static int do_spawnCommand(IDAM_PLUGIN_INTERFACE* idam_plugin_interface, PLUGIN_ARGS plugin_args)
{
    char* result = NULL;

    if (plugin_args.isCommand && plugin_args.isIPAddress) {
        result = spawnCommand((char*)plugin_args.command, (char*)plugin_args.IPAddress);        // from mdsObject library
    } else {
        UDA_LOG(UDA_LOG_ERROR, "Insufficient parameters passed!\n");
        THROW_ERROR(999, "Insufficient parameters passed!");
    }

    return setReturnDataString(idam_plugin_interface->data_block, result, NULL);
}


// keywords: beginIDSSlice, endIDSSlice, replaceIDSSlice, beginIDS, endIDS, beginIDSTimed, endIDSTimed, beginIDSNonTimed, endIDSNonTimed
// values: times

static int do_putIDS(IDAM_PLUGIN_INTERFACE* idam_plugin_interface, PLUGIN_ARGS plugin_args)
{
    int rc;

    if (plugin_args.isClientIdx && plugin_args.isPath) {
        if (plugin_args.isBeginIDSSlice) {
            rc = mdsbeginIdsPutSlice(plugin_args.clientIdx, (char*)plugin_args.path);
        } else if (plugin_args.isEndIDSSlice) {
            rc = mdsendIdsPutSlice(plugin_args.clientIdx, (char*)plugin_args.path);
        } else if (plugin_args.isReplaceIDSSlice) {
            rc = mdsendIdsReplaceLastSlice(plugin_args.clientIdx, (char*)plugin_args.path);
        } else if (plugin_args.isBeginIDS) {
            rc = mdsbeginIdsPut(plugin_args.clientIdx, (char*)plugin_args.path);
        } else if (plugin_args.isEndIDS) {
            rc = mdsendIdsPut(plugin_args.clientIdx, (char*)plugin_args.path);
        } else if (plugin_args.isEndIDSTimed) {
            rc = mdsendIdsPutTimed(plugin_args.clientIdx, (char*)plugin_args.path);
        } else if (plugin_args.isBeginIDSTimed) {
            int count = 0;
            double* times = NULL;
            //TODO ***** fetch data from PUTDATA or name-value list
            rc = mdsbeginIdsPutTimed(plugin_args.clientIdx, (char*)plugin_args.path, count, times);
        } else if (plugin_args.isBeginIDSNonTimed) {
            rc = mdsbeginIdsPutNonTimed(plugin_args.clientIdx, (char*)plugin_args.path);
        } else if (plugin_args.isEndIDSNonTimed) {
            rc = mdsendIdsPutNonTimed(plugin_args.clientIdx, (char*)plugin_args.path);
        } else {
            UDA_LOG(UDA_LOG_ERROR, "Insufficient parameters passed!\n");
            THROW_ERROR(999, "Insufficient parameters passed!");
        }
    } else {
        UDA_LOG(UDA_LOG_ERROR, "Insufficient parameters passed!\n");
        THROW_ERROR(999, "Insufficient parameters passed!");
    }

    // Return value
    return setReturnDataIntScalar(idam_plugin_interface->data_block, rc, NULL);
}


//----------------------------------------------------------------------------------------
// Begin/End IDS operations

static int do_beginIdsPut(IDAM_PLUGIN_INTERFACE* idam_plugin_interface, PLUGIN_ARGS plugin_args)
{
    if (!plugin_args.isClientIdx || !plugin_args.isPath) {
        UDA_LOG(UDA_LOG_ERROR, "The function parameters have not been specified!\n");
        THROW_ERROR(999, "The function parameters have not been specified!");
    }

    if (mdsbeginIdsPut(plugin_args.clientIdx, (char*)plugin_args.path) < 0) {
        UDA_LOG(UDA_LOG_ERROR, "%s\n", errmsg);
        THROW_ERROR(999, errmsg);
    }

    // Return Success
    return setReturnDataIntScalar(idam_plugin_interface->data_block, OK_RETURN_VALUE, NULL);
}

static int do_endIdsPut(IDAM_PLUGIN_INTERFACE* idam_plugin_interface, PLUGIN_ARGS plugin_args)
{
    if (!plugin_args.isClientIdx || !plugin_args.isPath) {
        UDA_LOG(UDA_LOG_ERROR, "The function parameters have not been specified!\n");
        THROW_ERROR(999, "The function parameters have not been specified!");
    }

    if (mdsendIdsPut(plugin_args.clientIdx, (char*)plugin_args.path) < 0) {
        UDA_LOG(UDA_LOG_ERROR, "%s\n", errmsg);
        THROW_ERROR(999, errmsg);
    }

    // Return Success
    return setReturnDataIntScalar(idam_plugin_interface->data_block, OK_RETURN_VALUE, NULL);
}

static int do_beginIdsGet(IDAM_PLUGIN_INTERFACE* idam_plugin_interface, PLUGIN_ARGS plugin_args)
{
    int retSamples = 0;

    if (!plugin_args.isClientIdx || !plugin_args.isPath || !plugin_args.isTimedArg) {
        UDA_LOG(UDA_LOG_ERROR, "The function parameters have not been specified!\n");
        THROW_ERROR(999, "The function parameters have not been specified!");
    }

    if (mdsbeginIdsGet(plugin_args.clientIdx, (char*)plugin_args.path, plugin_args.isTimed, &retSamples) < 0) {
        UDA_LOG(UDA_LOG_ERROR, "%s\n", errmsg);
        THROW_ERROR(999, errmsg);
    }

    // Return Success
    return setReturnDataIntScalar(idam_plugin_interface->data_block, retSamples, NULL);
}

static int do_endIdsGet(IDAM_PLUGIN_INTERFACE* idam_plugin_interface, PLUGIN_ARGS plugin_args)
{
    if (!plugin_args.isClientIdx || !plugin_args.isPath) {
        UDA_LOG(UDA_LOG_ERROR, "The function parameters have not been specified!\n");
        THROW_ERROR(999, "The function parameters have not been specified!");
    }

    if (mdsendIdsGet(plugin_args.clientIdx, (char*)plugin_args.path) < 0) {
        UDA_LOG(UDA_LOG_ERROR, "%s\n", errmsg);
        THROW_ERROR(999, errmsg);
    }

    // Return Success
    return setReturnDataIntScalar(idam_plugin_interface->data_block, OK_RETURN_VALUE, NULL);
}

static int do_beginIdsGetSlice(IDAM_PLUGIN_INTERFACE* idam_plugin_interface, PLUGIN_ARGS plugin_args)
{
    int err = 0;

    if (!plugin_args.isClientIdx || !plugin_args.isPath || !plugin_args.isPutData) {
        UDA_LOG(UDA_LOG_ERROR, "The function parameters have not been specified!\n");
        THROW_ERROR(999, "The function parameters have not been specified!");
    }

    PUTDATA_BLOCK_LIST* putDataBlockList = &idam_plugin_interface->request_block->putDataBlockList;
    PUTDATA_BLOCK* putDataBlock = NULL;
    plugin_args.isPutData = (putDataBlockList != NULL && putDataBlockList->blockCount > 0);
    if (plugin_args.isPutData) {
        putDataBlock = &(putDataBlockList->putDataBlock[0]);
    }

// Time is passed in a single PUTDATA structure

    if (putDataBlock->data_type != UDA_TYPE_DOUBLE || putDataBlock->count != 1) {
        UDA_LOG(UDA_LOG_ERROR, "imas beginIdsGetSlice: No Valid Time Value have been specified!\n");
        THROW_ERROR(999, "No Valid Time Value have been specified!");
    }

    double time = ((double*)putDataBlock->data)[0];

    if (mdsbeginIdsGetSlice(plugin_args.clientIdx, (char*)plugin_args.path, time) < 0) {
        UDA_LOG(UDA_LOG_ERROR, "%s\n", errmsg);
        THROW_ERROR(999, errmsg);
    }

    // Return Success
    return setReturnDataIntScalar(idam_plugin_interface->data_block, OK_RETURN_VALUE, NULL);
}

static int do_endIdsGetSlice(IDAM_PLUGIN_INTERFACE* idam_plugin_interface, PLUGIN_ARGS plugin_args)
{
    if (!plugin_args.isClientIdx || !plugin_args.isPath) {
        UDA_LOG(UDA_LOG_ERROR, "The function parameters have not been specified!\n");
        THROW_ERROR(999, "The function parameters have not been specified!");
    }

    if (mdsendIdsGetSlice(plugin_args.clientIdx, (char*)plugin_args.path) < 0) {
        UDA_LOG(UDA_LOG_ERROR, "%s\n", errmsg);
        THROW_ERROR(999, errmsg);
    }

    // Return Success
    return setReturnDataIntScalar(idam_plugin_interface->data_block, OK_RETURN_VALUE, NULL);
}

static int do_beginIdsPutSlice(IDAM_PLUGIN_INTERFACE* idam_plugin_interface, PLUGIN_ARGS plugin_args)
{
    if (!plugin_args.isClientIdx || !plugin_args.isPath) {
        UDA_LOG(UDA_LOG_ERROR, "The function parameters have not been specified!\n");
        THROW_ERROR(999, "The function parameters have not been specified!");
    }

    if (mdsbeginIdsPutSlice(plugin_args.clientIdx, (char*)plugin_args.path) < 0) {
        UDA_LOG(UDA_LOG_ERROR, "%s\n", errmsg);
        THROW_ERROR(999, errmsg);
    }

    // Return Success
    return setReturnDataIntScalar(idam_plugin_interface->data_block, OK_RETURN_VALUE, NULL);
}

static int do_endIdsPutSlice(IDAM_PLUGIN_INTERFACE* idam_plugin_interface, PLUGIN_ARGS plugin_args)
{
    if (!plugin_args.isClientIdx || !plugin_args.isPath) {
        UDA_LOG(UDA_LOG_ERROR, "The function parameters have not been specified!\n");
        THROW_ERROR(999, "The function parameters have not been specified!");
    }

    if (mdsendIdsPutSlice(plugin_args.clientIdx, (char*)plugin_args.path) < 0) {
        UDA_LOG(UDA_LOG_ERROR, "%s\n", errmsg);
        THROW_ERROR(999, errmsg);
    }

    // Return Success
    return setReturnDataIntScalar(idam_plugin_interface->data_block, OK_RETURN_VALUE, NULL);
}

static int do_beginIdsPutNonTimed(IDAM_PLUGIN_INTERFACE* idam_plugin_interface, PLUGIN_ARGS plugin_args)
{
    if (!plugin_args.isClientIdx || !plugin_args.isPath) {
        UDA_LOG(UDA_LOG_ERROR, "The function parameters have not been specified!\n");
        THROW_ERROR(999, "The function parameters have not been specified!");
    }

    if (mdsbeginIdsPutNonTimed(plugin_args.clientIdx, (char*)plugin_args.path) < 0) {
        UDA_LOG(UDA_LOG_ERROR, "%s\n", errmsg);
        THROW_ERROR(999, errmsg);
    }

    // Return Success
    return setReturnDataIntScalar(idam_plugin_interface->data_block, OK_RETURN_VALUE, NULL);
}

static int do_endIdsPutNonTimed(IDAM_PLUGIN_INTERFACE* idam_plugin_interface, PLUGIN_ARGS plugin_args)
{
    if (!plugin_args.isClientIdx || !plugin_args.isPath) {
        UDA_LOG(UDA_LOG_ERROR, "The function parameters have not been specified!\n");
        THROW_ERROR(999, "");
    }

    if (mdsendIdsPutNonTimed(plugin_args.clientIdx, (char*)plugin_args.path) < 0) {
        UDA_LOG(UDA_LOG_ERROR, "%s\n", errmsg);
        THROW_ERROR(999, errmsg);
    }

    // Return Success
    return setReturnDataIntScalar(idam_plugin_interface->data_block, OK_RETURN_VALUE, NULL);
}

static int do_beginIdsReplaceLastSlice(IDAM_PLUGIN_INTERFACE* idam_plugin_interface, PLUGIN_ARGS plugin_args)
{
    if (!plugin_args.isClientIdx || !plugin_args.isPath) {
        UDA_LOG(UDA_LOG_ERROR, "The function parameters have not been specified!\n");
        THROW_ERROR(999, "");
    }

    if (mdsbeginIdsReplaceLastSlice(plugin_args.clientIdx, (char*)plugin_args.path) < 0) {
        UDA_LOG(UDA_LOG_ERROR, "%s\n", errmsg);
        THROW_ERROR(999, errmsg);
    }

    // Return Success
    return setReturnDataIntScalar(idam_plugin_interface->data_block, OK_RETURN_VALUE, NULL);
}

static int do_endIdsReplaceLastSlice(IDAM_PLUGIN_INTERFACE* idam_plugin_interface, PLUGIN_ARGS plugin_args)
{
    if (!plugin_args.isClientIdx || !plugin_args.isPath) {
        UDA_LOG(UDA_LOG_ERROR, "The function parameters have not been specified!\n");
        THROW_ERROR(999, "The function parameters have not been specified!");
    }

    if (mdsendIdsReplaceLastSlice(plugin_args.clientIdx, (char*)plugin_args.path) < 0) {
        UDA_LOG(UDA_LOG_ERROR, "imas endIdsReplaceLastSlice: %s\n", errmsg);
        THROW_ERROR(999, errmsg);
    }

    // Return Success
    return setReturnDataIntScalar(idam_plugin_interface->data_block, OK_RETURN_VALUE, NULL);
}

static int do_beginIdsPutTimed(IDAM_PLUGIN_INTERFACE* idam_plugin_interface, PLUGIN_ARGS plugin_args)
{
    if (!plugin_args.isClientIdx || !plugin_args.isPath || !plugin_args.isPutData) {
        UDA_LOG(UDA_LOG_ERROR, "The function parameters have not been specified!\n");
        THROW_ERROR(999, "The function parameters have not been specified!");
    }

    PUTDATA_BLOCK_LIST* putDataBlockList = &idam_plugin_interface->request_block->putDataBlockList;
    PUTDATA_BLOCK* putDataBlock = NULL;
    plugin_args.isPutData = (putDataBlockList != NULL && putDataBlockList->blockCount > 0);
    if (plugin_args.isPutData) {
        putDataBlock = &(putDataBlockList->putDataBlock[0]);
    }

// Time is passed in a single PUTDATA structure

    if (putDataBlock->data_type != UDA_TYPE_DOUBLE || putDataBlock->data == NULL) {
        UDA_LOG(UDA_LOG_ERROR, "No Valid Time Value have been specified!\n");
        THROW_ERROR(999, "No Valid Time Value have been specified!");
    }

    double* inTimes = (double*)putDataBlock->data;

    if (mdsbeginIdsPutTimed(plugin_args.clientIdx, (char*)plugin_args.path, putDataBlock->count, inTimes) < 0) {
        UDA_LOG(UDA_LOG_ERROR, "%s\n", errmsg);
        THROW_ERROR(999, errmsg);
    }

    // Return Success
    return setReturnDataIntScalar(idam_plugin_interface->data_block, OK_RETURN_VALUE, NULL);
}

static int do_endIdsPutTimed(IDAM_PLUGIN_INTERFACE* idam_plugin_interface, PLUGIN_ARGS plugin_args)
{
    if (!plugin_args.isClientIdx || !plugin_args.isPath) {
        UDA_LOG(UDA_LOG_ERROR, "imas endIdsPutTimed: The function parameters have not been specified!\n");
        THROW_ERROR(999, "The function parameters have not been specified!");
    }

    if (mdsendIdsPutTimed(plugin_args.clientIdx, (char*)plugin_args.path) < 0) {
        UDA_LOG(UDA_LOG_ERROR, "imas endIdsPutTimed: %s\n", errmsg);
        THROW_ERROR(999, errmsg);
    }

    // Return Success
    return setReturnDataIntScalar(idam_plugin_interface->data_block, OK_RETURN_VALUE, NULL);
}

//----------------------------------------------------------------------------------------
// Help: A Description of library functionality

static int do_help(IDAM_PLUGIN_INTERFACE* idam_plugin_interface, PLUGIN_ARGS plugin_args)
{
    const char* help = PLUGIN_NAME ": Add Functions Names, Syntax, and Descriptions\n\n";
    const char* desc = PLUGIN_NAME ": help = description of this plugin";

    return setReturnDataString(idam_plugin_interface->data_block, help, desc);
}

//----------------------------------------------------------------------------------------
// Standard methods: version, builddate, defaultmethod, maxinterfaceversion

static int do_version(IDAM_PLUGIN_INTERFACE* idam_plugin_interface, PLUGIN_ARGS plugin_args)
{
    return setReturnDataString(idam_plugin_interface->data_block, PLUGIN_VERSION, "Plugin version number");
}

//----------------------------------------------------------------------------------------
// Plugin Build Date

static int do_builddate(IDAM_PLUGIN_INTERFACE* idam_plugin_interface, PLUGIN_ARGS plugin_args)
{
    return setReturnDataString(idam_plugin_interface->data_block, __DATE__, "Plugin build date");
}

//----------------------------------------------------------------------------------------
// Plugin Default Method

static int do_defaultmethod(IDAM_PLUGIN_INTERFACE* idam_plugin_interface, PLUGIN_ARGS plugin_args)
{
    return setReturnDataString(idam_plugin_interface->data_block, THISPLUGIN_DEFAULT_METHOD, "Plugin default method");
}

//----------------------------------------------------------------------------------------
// Plugin Maximum Interface Version

static int do_maxinterfaceversion(IDAM_PLUGIN_INTERFACE* idam_plugin_interface, PLUGIN_ARGS plugin_args)
{
    return setReturnDataIntScalar(idam_plugin_interface->data_block, THISPLUGIN_MAX_INTERFACE_VERSION, "Maximum Interface Version");
}<|MERGE_RESOLUTION|>--- conflicted
+++ resolved
@@ -1,26 +1,3 @@
-<<<<<<< HEAD
-/*---------------------------------------------------------------
-* v1 UDA Plugin: ITER IMAS mdsplus put/get
-*
-* Input Arguments:	IDAM_PLUGIN_INTERFACE *idam_plugin_interface
-*
-* Returns:		0 if the plugin functionality was successful
-*			otherwise a Error Code is returned
-*
-* Standard functionality:
-*
-*	help	a description of what this plugin does together with a list of functions available
-*
-*	reset	frees all previously allocated heap, closes file handles and resets all static parameters.
-*		This has the same functionality as setting the housekeeping directive in the plugin interface
-*		data structure to TRUE (1)
-*
-*	init	Initialise the plugin: read all required data and process. Retain staticly for
-*		future reference.
-*
-*---------------------------------------------------------------------------------------------------------------*/
-=======
->>>>>>> deae8243
 #include "imas_mds.h"
 
 #include "common.h"
@@ -1395,11 +1372,7 @@
 
     makeRequestBlock(&next_request_block, *plugin_list, idam_plugin_interface->environment);
 
-<<<<<<< HEAD
-// Call the UDA client via the UDA plugin (ignore the request identified)
-=======
     // Call the UDA client via the UDA plugin (ignore the request identified)
->>>>>>> deae8243
 
     if (env != NULL) {
         next_request_block.request = findPluginRequestByFormat(env, plugin_list);
@@ -2716,11 +2689,7 @@
 
     if (obj == NULL) obj = mdsBeginObject();
 
-<<<<<<< HEAD
-// Create the shape array if the rank is 1 (not passed by UDA)
-=======
     // Create the shape array if the rank is 1 (not passed by UDA)
->>>>>>> deae8243
 
     int shape[1];
     if (putDataBlockList->putDataBlock[1].rank == 1 && putDataBlockList->putDataBlock[1].shape == NULL) {
