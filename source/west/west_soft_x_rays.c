--- conflicted
+++ resolved
@@ -136,21 +136,12 @@
 	int status = channels_power_density(shotNumber, nomsigp, extractionIndex, &time, &data, &len);
 
 	if (status != 0) {
-<<<<<<< HEAD
-			UDA_LOG(UDA_LOG_DEBUG, "reading channels_power_density, error status...\n");
-			soft_x_rays_throwsIdamError(status, "soft_x_rays_channels_power_density_data", nomsigp, extractionIndex, shotNumber);
-			free(time);
-			free(data);
-			return status;
-		}
-=======
 		UDA_LOG(UDA_LOG_DEBUG, "reading channels_power_density, error status...\n");
 		soft_x_rays_throwsIdamError(status, "soft_x_rays_channels_power_density_data", nomsigp, extractionIndex, shotNumber);
 		free(time);
 		free(data);
 		return status;
 	}
->>>>>>> f4540737
 
 	UDA_LOG(UDA_LOG_DEBUG, "setting file pointer...\n");
 	FILE* p_file_soft_x_rays_calib_ce_cx_e;
@@ -167,17 +158,6 @@
 		return -1;
 	} else {
 		int i = 0;
-<<<<<<< HEAD
-		 for(i = 0; i < CHANNELS_COUNT; i++)
-		  {
-			 fscanf(p_file_soft_x_rays_calib_ce_cx_e,"%e",&Ce[i]);
-			 UDA_LOG(UDA_LOG_DEBUG, "Ce[%d] = %e\n", i, Ce[i]);
-			 fscanf(p_file_soft_x_rays_calib_ce_cx_e,"%e",&Cx[i]);
-			 UDA_LOG(UDA_LOG_DEBUG, "Cx[%d] = %e\n", i, Cx[i]);
-			 fscanf(p_file_soft_x_rays_calib_ce_cx_e,"%e",&E[i]);
-			 UDA_LOG(UDA_LOG_DEBUG, "E[%d] = %e\n", i, E[i]);
-		  }
-=======
 		for(i = 0; i < CHANNELS_COUNT; i++)
 		{
 			fscanf(p_file_soft_x_rays_calib_ce_cx_e,"%e",&Ce[i]);
@@ -187,7 +167,6 @@
 			fscanf(p_file_soft_x_rays_calib_ce_cx_e,"%e",&E[i]);
 			UDA_LOG(UDA_LOG_DEBUG, "E[%d] = %e\n", i, E[i]);
 		}
->>>>>>> f4540737
 
 		UDA_LOG(UDA_LOG_DEBUG, "closing file\n");
 		fclose(p_file_soft_x_rays_calib_ce_cx_e);
@@ -211,18 +190,7 @@
 	float *data = NULL;
 	char* nomsigp = strdup("GTXMH1");
 
-<<<<<<< HEAD
-	if (index <= GTXMH1_CHANNELS_COUNT) {
-		nomsigp = strdup("GTXMH1");
-		extractionIndex = index;
-	}
-	else {
-		nomsigp = strdup("GTXMH2");
-		extractionIndex = index - GTXMH1_CHANNELS_COUNT;
-	}
-=======
 	int extractionIndex = 1; //IDS is time homogeneous, so we take the first column for the time
->>>>>>> f4540737
 
 	//This function has ambiguous name, however it returns also the time, not only the power density
 	int status = channels_power_density(shotNumber, nomsigp, extractionIndex, &time, &data, &len);
