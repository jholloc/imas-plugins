--- conflicted
+++ resolved
@@ -255,11 +255,7 @@
 
 void SetDynData(DATA_BLOCK* data_block, int len, float* data_time, float* data, int setTime)
 {
-<<<<<<< HEAD
-	//UDA data block initialization
-=======
 	// UDA data block initialization
->>>>>>> deae8243
 	initDataBlock(data_block);
 	int i;
 	data_block->rank = 1;
@@ -504,11 +500,7 @@
 
 void setReturnData2DFloat (DATA_BLOCK* data_block, int dim1_shape, int dim2_shape, float* data)
 {
-<<<<<<< HEAD
-	//UDA data block initialization
-=======
 	// UDA data block initialization
->>>>>>> deae8243
 	initDataBlock(data_block);
 	data_block->rank = 2;
 	data_block->dims = (DIMS*)malloc(data_block->rank * sizeof(DIMS));
