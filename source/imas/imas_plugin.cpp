/**
 * Name: IMAS
 *
 * The IMAS plugin is responsible for responding to requests from the IMAS UDA backend.
 * The low level IMAS calls are mapped to plugin functions which are then used
 * to read the data using either a local version of the IMAS backend or another UDA plugin
 * to map non-IMAS data into the IMAS structure.
 */

#include "imas_plugin.h"

#include "uri_parser.h"

#include <boost/algorithm/string.hpp>
#include <boost/range/adaptor/reversed.hpp>
#include <complex>
#include <cstdlib>
#include <cstring>
#include <fstream>
#include <libgen.h>
#include <memory>
#include <stack>
#include <unistd.h>
#include <unordered_map>
#include <array>

#include <clientserver/initStructs.h>
#include <clientserver/stringUtils.h>
#include <clientserver/udaTypes.h>
#include <serialisation/capnp_serialisation.h>

#include <client/accAPI.h>
#include <client/udaGetAPI.h>
#ifndef NO_IMAS
#  include <al_lowlevel.h>
#else
#  define CHAR_DATA     50
#  define INTEGER_DATA  51
#  define DOUBLE_DATA   52
#  define COMPLEX_DATA  53
#endif

#include "machine_mapping.h"

constexpr size_t PATH_LEN = 2048;
constexpr size_t MAX_DIMS = 64;

namespace {

struct Data {
    std::array<char, PATH_LEN> name;
    const unsigned char* data = nullptr;
    int rank = 0;
    std::array<int, MAX_DIMS> dims = {0};
    int datatype = 0;
};

struct DataList {
    Data* list;
    int size;
};

} // namespace

namespace uda {
namespace plugins {
namespace imas {

struct array_structContextCache {
    std::string node;
    int ctx;
    int size;
};

struct OperationContextCache {
    std::string ids;
    int access;
    int range;
    int ctx;
    std::vector<array_structContextCache> array_struct_cache;
};

struct IDSData {
    static constexpr size_t BUFFER_SZ = 8;

    std::string path;
    bool found = false;
    int size = 0;
    bool is_size = false;
    void* data = nullptr;
    std::array<char, BUFFER_SZ> buffer = {};
    bool using_buffer = false;
    int rank = 0;
    std::array<int, MAX_DIMS> shape = {0};
    int datatype = 0;
};

struct Entry {
    bool is_mapped;
    int ctx;
    std::string mapping_name;
    uri::QueryDict mapped_arguments = {};
    OperationContextCache operation_cache = {"", -1, -1, -1, {}};

    static Entry MappedEntry(std::string mapping_name, uri::QueryDict mapped_arguments) {
        return {true, -1, std::move(mapping_name), std::move(mapped_arguments), {}};
    }

    static Entry LocalEntry(int ctx) { return {false, ctx, "", {}, {"", -1, -1, -1, {}}}; }

  private:
    Entry(bool is_mapped, int ctx, std::string&& mapping_name, uri::QueryDict&& mapped_arguments,
          OperationContextCache&& operation_cache)
        : is_mapped{is_mapped}, ctx(ctx), mapping_name{std::move(mapping_name)},
          mapped_arguments{std::move(mapped_arguments)}, operation_cache{std::move(operation_cache)} {}
};

} // namespace imas
} // namespace plugins
} // namespace uda

namespace uda {
namespace plugins {
namespace imas {

using uri_t = std::string;

class Plugin {
  public:
    int init(IDAM_PLUGIN_INTERFACE*) {
        if (_init) {
            return 0;
        }
        _init = true;
        return 0;
    }

    void reset() { _init = false; }

    int help(IDAM_PLUGIN_INTERFACE* plugin_interface);

    int version(IDAM_PLUGIN_INTERFACE* plugin_interface);

    int build_date(IDAM_PLUGIN_INTERFACE* plugin_interface);

    int default_method(IDAM_PLUGIN_INTERFACE* plugin_interface);

    int max_interface_version(IDAM_PLUGIN_INTERFACE* plugin_interface);

    int get(IDAM_PLUGIN_INTERFACE* plugin_interface);

    int open(IDAM_PLUGIN_INTERFACE* plugin_interface);

    int close(IDAM_PLUGIN_INTERFACE* plugin_interface);

  private:
    bool _init = false;
    std::unordered_map<uri_t, Entry> _open_entries = {};
    MappingEntry _mapping_entry = {};

    std::vector<IDSData> read_data(Entry& entry, int ctx, std::deque<std::string>& tokens, int datatype, int rank,
                                   const std::string& ids, int is_homogeneous, const std::vector<bool>& dynamic_flags,
                                   const std::string& timebase);

    void read_data_r(Entry& entry, int ctx, std::deque<std::string>& tokens, int datatype, int rank,
                     std::vector<IDSData>& return_data, const std::string& path, int is_homogeneous,
                     const std::vector<bool>& dynamic_flags, const std::string& timebase, int flag_depth);

    std::vector<IDSData> read_mapped_data(const Entry& entry, const std::string& ids,
                                          IDAM_PLUGIN_INTERFACE* plugin_interface, std::deque<std::string>& tokens,
                                          int datatype, int rank);

    void read_mapped_data_r(const Entry& entry, const std::string& ids, IDAM_PLUGIN_INTERFACE* plugin_interface,
                            std::deque<std::string>& tokens, int datatype, int rank, std::vector<IDSData>& return_data,
                            const std::string& path, int flag_depth);

    int get_mapped_data(const Entry& entry, const std::string& ids, IDAM_PLUGIN_INTERFACE* plugin_interface,
                        IDSData& data);
};

} // namespace imas
} // namespace plugins
} // namespace uda

int handle_request(uda::plugins::imas::Plugin& plugin, IDAM_PLUGIN_INTERFACE* plugin_interface) {
    if (plugin_interface->interfaceVersion > THISPLUGIN_MAX_INTERFACE_VERSION) {
        RAISE_PLUGIN_ERROR("Plugin Interface Version Unknown to this plugin: Unable to execute the request!");
    }

    plugin_interface->pluginVersion = strtol(PLUGIN_VERSION, nullptr, 10);

    REQUEST_DATA* request_data = plugin_interface->request_data;

    std::string const function = request_data->function;

    if (plugin_interface->housekeeping || function == "reset") {
        plugin.reset();
        return 0;
    }

    plugin.init(plugin_interface);
    if (function == "init") {
        return 0;
    }

    int return_code;

    if (function == "help") {
        return_code = plugin.help(plugin_interface);
    } else if (function == "version") {
        return_code = plugin.version(plugin_interface);
    } else if (function == "builddate") {
        return_code = plugin.build_date(plugin_interface);
    } else if (function == "defaultmethod") {
        return_code = plugin.default_method(plugin_interface);
    } else if (function == "maxinterfaceversion") {
        return_code = plugin.max_interface_version(plugin_interface);
    } else if (function == "get") {
        return_code = plugin.get(plugin_interface);
    } else if (function == "open") {
        return_code = plugin.open(plugin_interface);
    } else if (function == "close") {
        return_code = plugin.close(plugin_interface);
    } else {
        RAISE_PLUGIN_ERROR("Unknown function requested!");
    }

    return return_code;
}

int imasPlugin(IDAM_PLUGIN_INTERFACE* plugin_interface) {
    try {
        static uda::plugins::imas::Plugin plugin{};
        int return_code = handle_request(plugin, plugin_interface);
        concatUdaError(&plugin_interface->error_stack);
        return return_code;
    } catch (std::exception& ex) {
        RAISE_PLUGIN_ERROR_EX(ex.what(), { concatUdaError(&plugin_interface->error_stack); });
    }
}

/**
 * Function: help
 *
 * The `help` function returns the help documentation for this plugin.
 *
 * Returns:
 *      Signal[datatype=STRING, rank=0]
 *
 * @param plugin_interface
 * @return
 */
int uda::plugins::imas::Plugin::help(IDAM_PLUGIN_INTERFACE* plugin_interface) {
    std::string path = __FILE__;
    std::string const dir = dirname((char*)path.c_str());
    path = dir + "/help.md";
    std::ifstream const ifs(path);
    std::stringstream string_stream;
    string_stream << ifs.rdbuf();

    auto str = string_stream.str();
    const char* help = str.c_str();
    const char* desc = PLUGIN_NAME ": help = description of this plugin";

    return setReturnDataString(plugin_interface->data_block, help, desc);
}

/**
 * Function: version
 *
 * The `version` function returns the version of the plugin being called.
 *
 * Returns:
 *      Signal[datatype=int, rank=0]
 *
 * @param plugin_interface
 * @return
 */
int uda::plugins::imas::Plugin::version(IDAM_PLUGIN_INTERFACE* plugin_interface) {
    return setReturnDataString(plugin_interface->data_block, PLUGIN_VERSION, "Plugin version number");
}

/**
 * Function: buildDate
 *
 * The `buildDate` function returns the date this plugin was built.
 *
 * Returns:
 *      Signal[datatype=STRING, rank=0]
 *
 * @param plugin_interface
 * @return
 */
int uda::plugins::imas::Plugin::build_date(IDAM_PLUGIN_INTERFACE* plugin_interface) {
    return setReturnDataString(plugin_interface->data_block, __DATE__, "Plugin build date");
}

/**
 * Function: defaultMethod
 *
 * The `defaultMethod` function returns the method that will be called if no function name is provided.
 *
 * Returns:
 *      Signal[datatype=STRING, rank=0]
 *
 * @param plugin_interface
 * @return
 */
int uda::plugins::imas::Plugin::default_method(IDAM_PLUGIN_INTERFACE* plugin_interface) {
    return setReturnDataString(plugin_interface->data_block, THISPLUGIN_DEFAULT_METHOD, "Plugin default method");
}

/**
 * Function: maxInterfaceVersion
 *
 * The `maxInterfaceVersion` function returns the highest UDA plugin interface version that this plugin will respond to.
 *
 * Returns:
 *      Signal[datatype=int, rank=0]
 *
 * @param plugin_interface
 * @return
 */
int uda::plugins::imas::Plugin::max_interface_version(IDAM_PLUGIN_INTERFACE* plugin_interface) {
    return setReturnDataIntScalar(plugin_interface->data_block, THISPLUGIN_MAX_INTERFACE_VERSION,
                                  "Maximum Interface Version");
}

namespace {

bool is_null_value(void* data, int datatype, int rank) {
    switch (datatype) {
    case CHAR_DATA:
        return data == nullptr || (rank == 0 && *(char*)data == '\0');
    case INTEGER_DATA:
        return data == nullptr || (rank == 0 && *(int*)data == -999999999);
    case DOUBLE_DATA:
        return data == nullptr || (rank == 0 && *(double*)data == -9e+40);
    case COMPLEX_DATA:
        return data == nullptr || (rank == 0 && *(double _Complex*)data == -9e+40);
    default:
        throw std::runtime_error{"unknown datatype"};
    }
}

bool is_index(const std::string& string) {
    if (string.back() != ']') {
        return false;
    }

    auto pos = string.find('[');

    if (pos == std::string::npos || pos == 0) {
        return false;
    }

    std::string rem = std::string{string.begin() + pos + 1, string.end() - 1};
    if (rem.empty()) {
        return false;
    }

    char* end = nullptr;
    std::strtol(rem.c_str(), &end, 10);

    return rem == ":" || *end == '\0';
}

bool is_integer(const std::string& string) {
    char* end = nullptr;
    std::strtol(string.c_str(), &end, 10);
    return *end == '\0';
}

std::pair<std::string, long> parse_index(const std::string& string) {
    if (string.back() != ']') {
        throw std::runtime_error{"invalid string " + string};
    }

    auto pos = string.find('[');

    if (pos == std::string::npos || pos == 0) {
        throw std::runtime_error{"invalid string " + string};
    }

    std::string name = std::string{string.begin(), string.begin() + pos};
    std::string rem = std::string{string.begin() + pos + 1, string.end() - 1};

    if (rem == ":") {
        return {name, -1};
    } else {
        char* end = nullptr;
        long num = std::strtol(rem.c_str(), &end, 10);
        if (*end != '\0') {
            throw std::runtime_error{"invalid string " + string};
        }
        return {name, num};
    }
}

} // namespace

#ifndef NO_IMAS
void uda::plugins::imas::Plugin::read_data_r(Entry& entry, int ctx, std::deque<std::string>& tokens, int datatype,
                                             int rank, std::vector<IDSData>& return_data, const std::string& path,
                                             int is_homogeneous, const std::vector<bool>& dynamic_flags,
                                             const std::string& timebase, int depth) {
    if (tokens.empty()) {
        return;
    }

    std::string node;
    std::string delim;

    while (!tokens.empty() && !is_index(tokens.front())) {
        node += delim + tokens.front();
        tokens.pop_front();

        delim = "/";
    }

    if (tokens.empty()) {
        // handle non-array_struct case

        IDSData data = {};
        data.path = path + "/" + node;
        data.rank = rank;
        data.datatype = datatype;
        for (int i = 0; i < rank; ++i) {
            data.shape[i] = 0;
        }

        if (rank == 0) {
            data.using_buffer = true;
            data.data = (void*)data.buffer.data();
        }

        al_status_t status =
            al_read_data(ctx, node.c_str(), timebase.c_str(), &data.data, datatype, rank, data.shape.data());
        if (status.code != 0) {
            throw std::runtime_error{status.message};
        }

        data.found = !is_null_value(data.data, datatype, rank);
        return_data.push_back(data);
    } else {
        // handle array_struct case

        assert(is_index(tokens.front()));

        auto head = tokens.front();
        tokens.pop_front();

        auto pair = parse_index(head);
        if (!node.empty()) {
            node = node + "/" + pair.first;
        } else {
            node = pair.first;
        }
        long index = pair.second;

        int arr_ctx;
        IDSData data = {};
        data.found = true;
        data.path = path + "/" + node;
        data.is_size = true;
        data.rank = 0;
        data.datatype = INTEGER_DATA;

        auto& array_struct_cache = entry.operation_cache.array_struct_cache;
        if (array_struct_cache.size() > depth && array_struct_cache[depth].node == node) {
            arr_ctx = array_struct_cache[depth].ctx;
            data.size = array_struct_cache[depth].size;
        } else {
            while (array_struct_cache.size() > depth) {
                al_status_t status = al_end_action(array_struct_cache.back().ctx);
                array_struct_cache.pop_back();
                if (status.code != 0) {
                    throw std::runtime_error{status.message};
                }
            }

            auto is_dynamic = dynamic_flags.at(depth);
            std::string struct_timebase;
            if (is_dynamic) {
                if (is_homogeneous) {
                    struct_timebase = "/time";
                } else if (node == "time") {
                    struct_timebase = "time";
                } else {
                    struct_timebase = node + "/time";
                }
            }

            al_status_t status =
                al_begin_arraystruct_action(ctx, node.c_str(), struct_timebase.c_str(), &data.size, &arr_ctx);
            array_struct_cache.emplace_back(array_structContextCache{node, arr_ctx, data.size});
            if (status.code != 0) {
                throw std::runtime_error{status.message};
            }
        }

        return_data.push_back(data);

        if (index == -1) {
            int i = 0;
            while (i < data.size) {
                std::string new_path = path;
                new_path.append("/").append(node).append("[").append(std::to_string(i)).append("]");
                std::deque<std::string> copy = tokens;
                read_data_r(entry, arr_ctx, copy, datatype, rank, return_data, new_path, is_homogeneous, dynamic_flags,
                            timebase, depth + 1);
                al_iterate_over_arraystruct(arr_ctx, 1);
                ++i;
            }
            al_iterate_over_arraystruct(arr_ctx, -data.size); // reset ctx index back to 0
        } else {
            al_iterate_over_arraystruct(arr_ctx, index);
            std::string new_path = path;
            new_path.append("/").append(node).append("[").append(std::to_string(index)).append("]");
            std::deque<std::string> copy = tokens;
            read_data_r(entry, arr_ctx, copy, datatype, rank, return_data, new_path, is_homogeneous, dynamic_flags,
                        timebase, depth + 1);
            al_iterate_over_arraystruct(arr_ctx, -index); // reset ctx index back to 0
        }

        while (array_struct_cache.size() > depth) {
            al_status_t status = al_end_action(array_struct_cache.back().ctx);
            array_struct_cache.pop_back();
            if (status.code != 0) {
                throw std::runtime_error{status.message};
            }
        }
    }
}

std::vector<uda::plugins::imas::IDSData>
uda::plugins::imas::Plugin::read_data(Entry& entry, int ctx, std::deque<std::string>& tokens, int datatype, int rank,
                                      const std::string& ids, int is_homogeneous,
                                      const std::vector<bool>& dynamic_flags, const std::string& timebase) {
    std::vector<IDSData> return_data;
    read_data_r(entry, ctx, tokens, datatype, rank, return_data, ids, is_homogeneous, dynamic_flags, timebase, 0);

    return return_data;
}
#endif // NO_IMAS

#ifdef _MSC_VER
#define UNREACHABLE() __assume(0)
#else
#define UNREACHABLE() __builtin_unreachable()
#endif

namespace {

UDA_TYPE imas2uda_type(int imas_type) {
    switch (imas_type) {
    case CHAR_DATA:
        return UDA_TYPE_CHAR;
    case INTEGER_DATA:
        return UDA_TYPE_INT;
    case DOUBLE_DATA:
        return UDA_TYPE_DOUBLE;
    case COMPLEX_DATA:
        return UDA_TYPE_COMPLEX;
    default:
        UNREACHABLE();
    }
}

#ifndef MAX_HOST_NAME
#define MAX_HOST_NAME 255
#endif

std::string get_host_name() {
    char host[MAX_HOST_NAME] = {};
#ifdef _WIN32
    DWORD size = MAX_HOST_NAME - 1;
    GetComputerName(host, &size);
#else
    if ((gethostname(host, MAX_HOST_NAME - 1)) != 0) {
        char* env = getenv("HOSTNAME");
        if (env != nullptr)
            copyString(env, host, MAX_HOST_NAME - 1);
    }
#endif
    return host;
}

} // namespace

int uda::plugins::imas::Plugin::get_mapped_data(const Entry& entry, const std::string& ids,
                                                IDAM_PLUGIN_INTERFACE* plugin_interface, IDSData& data) {
    auto plugin = _mapping_entry.plugin(entry.mapping_name, ids);
    auto host = _mapping_entry.host(entry.mapping_name, ids);
    auto port = _mapping_entry.port(entry.mapping_name, ids);

    // Ignore host for now

    std::string shape_string;
    const char* delim = ",";
    for (int i = 0; i < data.rank; ++i) {
        shape_string += (delim + std::to_string(data.shape[i]));
    }

    std::stringstream ss;
    ss << plugin << "::get("
<<<<<<< HEAD
       << "machine='" << entry.mapping_name << "'"
=======
       << "mapping='" << entry.mapping_name << "'"
>>>>>>> 9c88cb6b
       << ", path='" << data.path << "'"
       << ", rank=" << data.rank << ", shape=" << shape_string << ", datatype=" << imas2uda_type(data.datatype);

    delim = ", ";
    for (const auto& name : entry.mapped_arguments.names()) {
        if (name == "mapping" || name == "path") {
            continue;
        }
        auto value = entry.mapped_arguments.get(name);
        ss << delim << name << "=" << value.value();
    }
    ss << ")";

    std::string const host_name = get_host_name();

    std::string const request = ss.str();
    DATA_BLOCK* data_block = nullptr;

    if (host == "localhost" || host == host_name) {
        int return_code = callPlugin(plugin_interface->pluginList, request.c_str(), plugin_interface);
        if (return_code != 0) {
            return return_code;
        }
        data_block = plugin_interface->data_block;
    } else {
        putIdamServerHost(host.c_str());
        if (port != 0) {
            putIdamServerPort(port);
        }
        int const handle = idamGetAPI(request.c_str(), "");
        if (handle < 0) {
            return handle;
        }
        data_block = getIdamDataBlock(handle);
    }

    if (data_block->data_type == UDA_TYPE_FLOAT && data.datatype == INTEGER_DATA) {

        auto newdata = reinterpret_cast<int*>(malloc(data_block->data_n * sizeof(int)));
        for (int i = 0; i < data_block->data_n; i++) {
            newdata[i] = static_cast<int>((reinterpret_cast<float*>(data_block->data))[i]);
        }
        free(data_block->data);
        data_block->data = reinterpret_cast<char*>(newdata);
        data_block->data_type = UDA_TYPE_INT;

    } else if (data_block->data_type == UDA_TYPE_FLOAT && data.datatype == DOUBLE_DATA) {

        auto newdata = reinterpret_cast<double*>(malloc(data_block->data_n * sizeof(double)));
        for (int i = 0; i < data_block->data_n; i++) {
            newdata[i] = static_cast<double>((reinterpret_cast<float*>(data_block->data))[i]);
        }
        free(data_block->data);
        data_block->data = reinterpret_cast<char*>(newdata);
        data_block->data_type = UDA_TYPE_DOUBLE;

    }

    size_t const size_of = getSizeOf((UDA_TYPE)data_block->data_type);
    if (data.rank == 0) {
        data.using_buffer = true;
        data.data = (void*)data.buffer.data();
    } else {
        data.using_buffer = false;
        data.data = malloc(data_block->data_n * size_of);
    }

    for (int i = 0; i < data_block->rank; ++i) {
        data.shape[i] = data_block->dims[i].dim_n;
    }
    memcpy(data.data, data_block->data, data_block->data_n * size_of);
    if (data.is_size) {
        data.size = *reinterpret_cast<int*>(data.data);
    }

    freeDataBlock(data_block);

    return 0;
}

void uda::plugins::imas::Plugin::read_mapped_data_r(const Entry& entry, const std::string& ids,
                                                    IDAM_PLUGIN_INTERFACE* plugin_interface,
                                                    std::deque<std::string>& tokens, int datatype, int rank,
                                                    std::vector<IDSData>& return_data, const std::string& path,
                                                    int depth) {
    if (tokens.empty()) {
        return;
    }

    std::string node;
    std::string delim;

    while (!tokens.empty() && !is_index(tokens.front())) {
        node += delim + tokens.front();
        tokens.pop_front();

        delim = "/";
    }

    if (tokens.empty()) {
        // handle non-array_struct case

        IDSData data = {};
        data.path = path + "/" + node;
        data.rank = rank;
        data.datatype = datatype;
        for (int i = 0; i < rank; ++i) {
            data.shape[i] = 0;
        }

        int rc = get_mapped_data(entry, ids, plugin_interface, data);

        data.found = (rc == 0) && !is_null_value(data.data, datatype, rank);
        return_data.push_back(data);
    } else {
        // handle array_struct case

        assert(is_index(tokens.front()));

        auto head = tokens.front();
        tokens.pop_front();

        auto pair = parse_index(head);
        if (!node.empty()) {
            node = node + "/" + pair.first;
        } else {
            node = pair.first;
        }
        long index = pair.second;

        IDSData data = {};
        data.found = true;
        data.path = path + "/" + node;
        data.is_size = true;
        data.rank = 0;
        data.datatype = INTEGER_DATA;

        int rc = get_mapped_data(entry, ids, plugin_interface, data);
        if (rc != 0) {
            return;
        }

        return_data.push_back(data);

        if (index == -1) {
            int i = 0;
            while (i < data.size) {
                std::string new_path = path;
                new_path.append("/").append(node).append("[").append(std::to_string(i)).append("]");
                std::deque<std::string> copy = tokens;
                read_mapped_data_r(entry, ids, plugin_interface, copy, datatype, rank, return_data, new_path,
                                   depth + 1);
                ++i;
            }
        } else {
            std::string new_path = path;
            new_path.append("/").append(node).append("[").append(std::to_string(index)).append("]");
            std::deque<std::string> copy = tokens;
            read_mapped_data_r(entry, ids, plugin_interface, copy, datatype, rank, return_data, new_path, depth + 1);
        }
    }
}

std::vector<uda::plugins::imas::IDSData>
uda::plugins::imas::Plugin::read_mapped_data(const Entry& entry, const std::string& ids,
                                             IDAM_PLUGIN_INTERFACE* plugin_interface, std::deque<std::string>& tokens,
                                             int datatype, int rank) {
    std::vector<IDSData> return_data;
    read_mapped_data_r(entry, ids, plugin_interface, tokens, datatype, rank, return_data, ids, 0);

    return return_data;
}

#ifndef NO_IMAS
int convert_open_mode(const std::string& mode) {
    if (mode == "open") {
        return OPEN_PULSE;
    } else if (mode == "create") {
        return CREATE_PULSE;
    } else if (mode == "force_open") {
        return FORCE_OPEN_PULSE;
    } else if (mode == "force_create") {
        return FORCE_CREATE_PULSE;
    } else {
        RAISE_PLUGIN_ERROR("unknown open mode");
    }
}

int convert_close_mode(const std::string& mode) {
    if (mode == "close") {
        return CLOSE_PULSE;
    } else if (mode == "erase") {
        return ERASE_PULSE;
    } else {
        RAISE_PLUGIN_ERROR("unknown close mode");
    }
}

int convert_access_mode(const std::string& access) {
    if (access == "read") {
        return READ_OP;
    } else if (access == "write") {
        return WRITE_OP;
    } else if (access == "replace") {
        return REPLACE_OP;
    } else {
        RAISE_PLUGIN_ERROR("unknown access mode");
    }
}

int convert_range_mode(const std::string& range) {
    if (range == "global") {
        return GLOBAL_OP;
    } else if (range == "slice") {
        return SLICE_OP;
    } else {
        RAISE_PLUGIN_ERROR("unknown range mode");
    }
}

int convert_interp_mode(const std::string& interp) {
    if (interp == "undefined") {
        return UNDEFINED_INTERP;
    } else if (interp == "closest") {
        return CLOSEST_INTERP;
    } else if (interp == "previous") {
        return PREVIOUS_INTERP;
    } else if (interp == "linear") {
        return LINEAR_INTERP;
    } else {
        RAISE_PLUGIN_ERROR("unknown range mode")
    }
}
#endif //NO_IMAS

int convert_datatype(const std::string& datatype) {
    if (datatype == "char") {
        return CHAR_DATA;
    } else if (datatype == "integer") {
        return INTEGER_DATA;
    } else if (datatype == "double") {
        return DOUBLE_DATA;
    } else if (datatype == "complex") {
        return COMPLEX_DATA;
    } else {
        RAISE_PLUGIN_ERROR("unknown datatype")
    }
}

size_t sizeof_datatype(int type) {
    switch (type) {
    case CHAR_DATA:
        return sizeof(char);
    case INTEGER_DATA:
        return sizeof(int);
    case DOUBLE_DATA:
        return sizeof(double);
    case COMPLEX_DATA:
        return sizeof(std::complex<double>);
    default:
        RAISE_PLUGIN_ERROR("unknown IMAS type")
    }
}

/**
 * Function: get
 *
 * Returns the IMAS data for the given IDS path. If the database entry is not currently open then it will be opened.
 *
 * Arguments:
 *      uri             (required, string)  - uri for data
 *      access          (required, string)  - read access mode `[read|write|replace]`
 *      range           (required, string)  - range mode `[global|slice]`
 *      time            (required, float)   - slice time (ignored for global range mode)
 *      interp          (required, string)  - interpolation mode (ignored for global range mode)
 *      path            (required, string)  - IDS path, i.e. `flux_loop[3]/flux/data`
 *      datatype        (required, string)  - IDS data type `[char|integer|double|complex]`
 *      rank            (required, int)     - rank of data to return
 *      is_homogeneous  (required, int)     - flag specifying whether data has been stored homogeneously
 *      dynamic_flags   (required, int array) - flags specifying dynamic status for each level of the path
 *
 * Returns:
 *      CapNp serialised tree of depth 1, where each leaf node contains the name and data of a returned IMAS data node
 *
 * @param plugin_interface the UDA plugin interface structure
 * @return 0 on success, !=0 on error
 */
int uda::plugins::imas::Plugin::get(IDAM_PLUGIN_INTERFACE* plugin_interface) {
    const char* uri;
    FIND_REQUIRED_STRING_VALUE(plugin_interface->request_data->nameValueList, uri);

    const char* access = nullptr;
    FIND_REQUIRED_STRING_VALUE(plugin_interface->request_data->nameValueList, access);

    const char* range = nullptr;
    FIND_REQUIRED_STRING_VALUE(plugin_interface->request_data->nameValueList, range);

    float time = 0.0;
    FIND_REQUIRED_FLOAT_VALUE(plugin_interface->request_data->nameValueList, time);

    const char* interp = nullptr;
    FIND_REQUIRED_STRING_VALUE(plugin_interface->request_data->nameValueList, interp);

    const char* path = nullptr;
    FIND_REQUIRED_STRING_VALUE(plugin_interface->request_data->nameValueList, path);

    const char* datatype = nullptr;
    FIND_REQUIRED_STRING_VALUE(plugin_interface->request_data->nameValueList, datatype);

    int rank = -1;
    FIND_REQUIRED_INT_VALUE(plugin_interface->request_data->nameValueList, rank);

    int is_homogeneous = -1;
    FIND_REQUIRED_INT_VALUE(plugin_interface->request_data->nameValueList, is_homogeneous);

    int* dynamic_flags = nullptr;
    size_t ndynamic_flags = -1;
    FIND_REQUIRED_INT_ARRAY(plugin_interface->request_data->nameValueList, dynamic_flags);

    std::vector<bool> dynamic_flags_vec;
    std::transform(dynamic_flags, dynamic_flags + ndynamic_flags, std::back_inserter(dynamic_flags_vec),
                   [](int flag) { return static_cast<bool>(flag); });

    float time_range_tmin = 0.0;
    FIND_REQUIRED_FLOAT_VALUE(plugin_interface->request_data->nameValueList, time_range_tmin);

    float time_range_tmax = 0.0;
    FIND_REQUIRED_FLOAT_VALUE(plugin_interface->request_data->nameValueList, time_range_tmax);

    int time_range_interp = 0;
    FIND_REQUIRED_INT_VALUE(plugin_interface->request_data->nameValueList, time_range_interp);

    int time_range_dtime_shape = 0;
    FIND_REQUIRED_INT_VALUE(plugin_interface->request_data->nameValueList, time_range_dtime_shape);

    double* dtime_values = nullptr;
    size_t ndtime_values;
    FIND_REQUIRED_DOUBLE_ARRAY(plugin_interface->request_data->nameValueList, dtime_values);
    std::vector<double> dtime(dtime_values, dtime_values + ndtime_values);

    const char* timebase = nullptr;
    bool const is_timebase = FIND_STRING_VALUE(plugin_interface->request_data->nameValueList, timebase);
    if (!is_timebase) {
        timebase = "";
    }

    if (_open_entries.count(uri) == 0) {
        int const return_code = open(plugin_interface);
        if (return_code != 0) {
            return return_code;
        }
    }

    auto& entry = _open_entries.at(uri);

    std::deque<std::string> tokens;
    boost::split(tokens, path, boost::is_any_of("/"), boost::token_compress_on);

    auto ids = tokens.front();
    tokens.pop_front();
    if (is_integer(tokens.front())) {
        ids += "/" + tokens.front();
        tokens.pop_front();
    }

    std::vector<IDSData> results = {};

    if (entry.is_mapped) {
        try {
            results = read_mapped_data(entry, ids, plugin_interface, tokens, convert_datatype(datatype), rank);
        } catch (std::runtime_error& ex) {
            RAISE_PLUGIN_ERROR(ex.what());
        }
    } else {
#ifdef NO_IMAS
        RAISE_PLUGIN_ERROR("Plugin compiled without IMAS lowlevel - can only be used for mapped data");
#else
        int const access_mode = convert_access_mode(access);
        int const range_mode = convert_range_mode(range);
        int const interp_mode = convert_interp_mode(interp);

        int op_ctx = -1;
        if (entry.operation_cache.ids == ids && entry.operation_cache.access == access_mode &&
            entry.operation_cache.range == range_mode) {
            op_ctx = entry.operation_cache.ctx;
        } else {
            if (entry.operation_cache.ctx != -1) {
                while (!entry.operation_cache.array_struct_cache.empty()) {
                    al_status_t status = al_end_action(entry.operation_cache.array_struct_cache.back().ctx);
                    if (status.code != 0) {
                        RAISE_PLUGIN_ERROR(status.message);
                    }
                    entry.operation_cache.array_struct_cache.pop_back();
                }

                al_status_t status = al_end_action(entry.operation_cache.ctx);
                if (status.code != 0) {
                    RAISE_PLUGIN_ERROR(status.message);
                }
            }

            al_status_t status = {};
            if (range_mode == GLOBAL_OP) {
                status = al_begin_global_action(entry.ctx, ids.c_str(), "", access_mode, &op_ctx);
            } else if (range_mode == SLICE_OP) {
                status = al_begin_slice_action(entry.ctx, ids.c_str(), access_mode, time, interp_mode, &op_ctx);
            }
            else if (range_mode == TIMERANGE_OP) {
                status = al_begin_timerange_action(entry.ctx, ids.c_str(), access_mode, (double) time_range_tmin, (double) time_range_tmax, 
                dtime.data(), dtime.size(), time_range_interp, &op_ctx);
            }
            if (status.code != 0) {
                RAISE_PLUGIN_ERROR(status.message);
            }
            entry.operation_cache = {ids, access_mode, range_mode, op_ctx, {}};
        }

        try {
            results = read_data(entry, op_ctx, tokens, convert_datatype(datatype), rank, ids, is_homogeneous,
                                dynamic_flags_vec, timebase);
        } catch (std::runtime_error& ex) {
            RAISE_PLUGIN_ERROR(ex.what())
        }
#endif // !NO_IMAS
    }

    if (results.empty()) {
        initDataBlock(plugin_interface->data_block);
        return 0;
    }

    std::vector<const IDSData*> found_results = {};
    for (const auto& result : results) {
        if (!result.found) {
            continue;
        }
        found_results.push_back(&result);
    }

    auto* tree = uda_capnp_new_tree();
    auto* root = uda_capnp_get_root(tree);
    uda_capnp_set_node_name(root, "root");
    uda_capnp_add_children(root, found_results.size());

    size_t index = 0;
    for (const auto* const result : found_results) {
        auto* child = uda_capnp_get_child(tree, root, index);

        uda_capnp_set_node_name(child, result->path.c_str());

        uda_capnp_add_children(child, 2);
        auto* shape_node = uda_capnp_get_child(tree, child, 0);
        uda_capnp_set_node_name(shape_node, "shape");
        auto* data_node = uda_capnp_get_child(tree, child, 1);
        uda_capnp_set_node_name(data_node, "data");

        uda_capnp_add_array_i32(shape_node, result->shape.data(), result->rank);

        if (result->is_size) {
            uda_capnp_add_i32(data_node, result->size);
        } else {
            size_t count = 1;
            for (int i = 0; i < result->rank; ++i) {
                count *= result->shape[i];
            }

            if (result->using_buffer && count > 1) {
                RAISE_PLUGIN_ERROR("too much data to read from result buffer");
            }

            switch (result->datatype) {
            case INTEGER_DATA:
                if (result->using_buffer) {
                    uda_capnp_add_i32(data_node, *reinterpret_cast<const int32_t*>(result->buffer.data()));
                } else {
                    uda_capnp_add_array_i32(data_node, reinterpret_cast<int32_t*>(result->data), count);
                }
                break;
            case DOUBLE_DATA:
                if (result->using_buffer) {
                    uda_capnp_add_f64(data_node, *reinterpret_cast<const double*>(result->buffer.data()));
                } else {
                    uda_capnp_add_array_f64(data_node, reinterpret_cast<double*>(result->data), count);
                }
                break;
            case CHAR_DATA:
                if (result->using_buffer) {
                    uda_capnp_add_char(data_node, *reinterpret_cast<const char*>(result->buffer.data()));
                } else {
                    uda_capnp_add_array_char(data_node, reinterpret_cast<char*>(result->data), count);
                }
                break;
            default:
                break;
            }
        }

        ++index;
    }

    auto buffer = uda_capnp_serialise(tree);

    DATA_BLOCK* data_block = plugin_interface->data_block;
    initDataBlock(data_block);

    data_block->data_n = static_cast<int>(buffer.size);
    data_block->data = buffer.data;
    data_block->dims = nullptr;
    data_block->data_type = UDA_TYPE_CAPNP;

    return 0;
}

/**
 * Function: open
 *
 * Open an IDS database entry, caching the pulse context handle.
 *
 * Arguments:
 *      uri     (required, string)  - uri for data
 *      mode    (required, string)  - open mode `[open|create|force_open|force_create]`
 *
 * Returns:
 *      Integer scalar containing the pulse context handle.
 *
 * Example:
 *      IMAS::open(uri='imas:hdf5?path=foo', mode='open')
 *
 * @param plugin_interface the UDA plugin interface structure
 * @return 0 on success, !=0 on error
 */
int uda::plugins::imas::Plugin::open(IDAM_PLUGIN_INTERFACE* plugin_interface) {
    const char* uri;
    FIND_REQUIRED_STRING_VALUE(plugin_interface->request_data->nameValueList, uri);

    const char* mode;
    FIND_REQUIRED_STRING_VALUE(plugin_interface->request_data->nameValueList, mode);

    auto parsed_uri = uri::parse_uri(uri);
    auto maybe_mapping = parsed_uri.query.get("mapping");
    if (maybe_mapping) {
        auto mapping_name = maybe_mapping.value();

        if (!_mapping_entry.contains(mapping_name)) {
            RAISE_PLUGIN_ERROR("mapping not found")
        }

        _open_entries.emplace(uri, Entry::MappedEntry(mapping_name, parsed_uri.query));
        return setReturnDataIntScalar(plugin_interface->data_block, 0, "mapping return");
    }

#ifdef NO_IMAS
    RAISE_PLUGIN_ERROR("Plugin compiled without IMAS lowlevel - can only be used for mapped data");
#else
    int mode_int = convert_open_mode(mode);
    int ctx;
    al_status_t status = al_begin_dataentry_action(uri, mode_int, &ctx);
    if (status.code != 0) {
        std::string msg = std::string{"failed to open pulse: "} + status.message;
        RAISE_PLUGIN_ERROR(msg.c_str());
    }

    initDataBlock(plugin_interface->data_block);

    _open_entries.emplace(uri, Entry::LocalEntry(ctx));

    return setReturnDataIntScalar(plugin_interface->data_block, ctx, "pulse context");
#endif // !NO_IMAS
}

/**
 * Function: close
 *
 * Closes the IMAS database entry corresponding to the given arguments. The entry must have been opened by calling the
 * open(...) or get(...) functions.
 *
 * Arguments:
 *      uri     (required, string)  - uri for data
 *      mode    (required, string)  - close mode `[close|erase]`
 *
 * Returns:
 *      Integer scalar -1
 *
 * Example:
 *      IMAS::close(uri='imas:hdf5?path=foo', mode='close')
 *
 * @param plugin_interface the UDA plugin interface structure
 * @return 0 on success, !=0 on error
 */
int uda::plugins::imas::Plugin::close(IDAM_PLUGIN_INTERFACE* plugin_interface) {
    const char* uri;
    FIND_REQUIRED_STRING_VALUE(plugin_interface->request_data->nameValueList, uri);

    const char* mode;
    FIND_REQUIRED_STRING_VALUE(plugin_interface->request_data->nameValueList, mode);

    initDataBlock(plugin_interface->data_block);

    if (_open_entries.count(uri) == 0) {
        // Do not return an error as this might be from a server timeout
        return setReturnDataIntScalar(plugin_interface->data_block, -2, "pulse context");
//        RAISE_PLUGIN_ERROR("pulse is not currently open");
    }
    auto& entry = _open_entries.at(uri);

    if (entry.is_mapped) {
        _open_entries.erase(uri);
        return setReturnDataIntScalar(plugin_interface->data_block, 0, "mapped return");
    }

#ifdef NO_IMAS
    RAISE_PLUGIN_ERROR("Plugin compiled without IMAS lowlevel - can only be used for mapped data");
#else
    if (entry.operation_cache.ctx != -1) {
        while (!entry.operation_cache.array_struct_cache.empty()) {
            al_status_t status = al_end_action(entry.operation_cache.array_struct_cache.back().ctx);
            if (status.code != 0) {
                RAISE_PLUGIN_ERROR(status.message);
            }
            entry.operation_cache.array_struct_cache.pop_back();
        }

        al_status_t status = al_end_action(entry.operation_cache.ctx);
        if (status.code != 0) {
            RAISE_PLUGIN_ERROR(status.message);
        }
        entry.operation_cache = {"", -1, -1, {}};
    }

    int mode_int = convert_close_mode(mode);
    al_status_t status = al_close_pulse(entry.ctx, mode_int);
    if (status.code != 0) {
        RAISE_PLUGIN_ERROR(status.message);
    }

    status = al_end_action(entry.ctx);
    if (status.code != 0) {
        RAISE_PLUGIN_ERROR(status.message);
    }
    _open_entries.erase(uri);

    return setReturnDataIntScalar(plugin_interface->data_block, -1, "pulse context");
#endif // !NO_IMAS
}<|MERGE_RESOLUTION|>--- conflicted
+++ resolved
@@ -604,11 +604,7 @@
 
     std::stringstream ss;
     ss << plugin << "::get("
-<<<<<<< HEAD
-       << "machine='" << entry.mapping_name << "'"
-=======
        << "mapping='" << entry.mapping_name << "'"
->>>>>>> 9c88cb6b
        << ", path='" << data.path << "'"
        << ", rank=" << data.rank << ", shape=" << shape_string << ", datatype=" << imas2uda_type(data.datatype);
 
