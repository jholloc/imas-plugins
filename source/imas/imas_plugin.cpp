/**
 * Name: IMAS
 *
 * The IMAS plugin is responsible for responding to requests from the IMAS UDA backend.
 * The low level IMAS calls are mapped to plugin functions which are then used
 * to read the data using either a local version of the IMAS backend or another UDA plugin
 * to map non-IMAS data into the IMAS structure.
 */

#include "imas_plugin.h"

#include "uri_parser.h"

#include <boost/algorithm/string.hpp>
#include <boost/range/adaptor/reversed.hpp>
#include <complex>
#include <cstdlib>
#include <cstring>
#include <fstream>
#include <libgen.h>
#include <memory>
#include <stack>
#include <unistd.h>
#include <unordered_map>
<<<<<<< HEAD
#include <filesystem>
=======
#include <array>
>>>>>>> b88dab70

#include <clientserver/initStructs.h>
#include <clientserver/stringUtils.h>
#include <clientserver/udaTypes.h>
#include <serialisation/capnp_serialisation.h>

#include <client/accAPI.h>
#include <client/udaGetAPI.h>
#ifndef NO_IMAS
#  include <al_lowlevel.h>
#else
#  define CHAR_DATA     50
#  define INTEGER_DATA  51
#  define DOUBLE_DATA   52
#  define COMPLEX_DATA  53
#endif

#include "machine_mapping.h"

constexpr size_t PATH_LEN = 2048;
constexpr size_t MAX_DIMS = 64;

namespace {

struct Data {
    std::array<char, PATH_LEN> name;
    const unsigned char* data = nullptr;
    int rank = 0;
    std::array<int, MAX_DIMS> dims = {0};
    int datatype = 0;
};

struct DataList {
    Data* list;
    int size;
};

} // namespace

namespace uda {
namespace plugins {
namespace imas {

struct array_structContextCache {
    std::string node;
    int ctx;
    int size;
};

struct OperationContextCache {
    std::string ids;
    int access;
    int range;
    int ctx;
    std::vector<array_structContextCache> array_struct_cache;
};

struct IDSData {
    static constexpr size_t BUFFER_SZ = 8;

    std::string path;
    bool found = false;
    int size = 0;
    bool is_size = false;
    void* data = nullptr;
    std::array<char, BUFFER_SZ> buffer = {};
    bool using_buffer = false;
    int rank = 0;
    std::array<int, MAX_DIMS> shape = {0};
    int datatype = 0;
};

struct Entry {
    bool is_mapped;
    int ctx;
    std::string mapping_name;
    uri::QueryDict mapped_arguments = {};
    OperationContextCache operation_cache = {"", -1, -1, -1, {}};

    static Entry MappedEntry(std::string mapping_name, uri::QueryDict mapped_arguments) {
        return {true, -1, std::move(mapping_name), std::move(mapped_arguments), {}};
    }

    static Entry LocalEntry(int ctx) { return {false, ctx, "", {}, {"", -1, -1, -1, {}}}; }

  private:
    Entry(bool is_mapped, int ctx, std::string&& mapping_name, uri::QueryDict&& mapped_arguments,
          OperationContextCache&& operation_cache)
        : is_mapped{is_mapped}, ctx(ctx), mapping_name{std::move(mapping_name)},
          mapped_arguments{std::move(mapped_arguments)}, operation_cache{std::move(operation_cache)} {}
};

} // namespace imas
} // namespace plugins
} // namespace uda

namespace uda {
namespace plugins {
namespace imas {

using uri_t = std::string;

class Plugin {
  public:
    int init(IDAM_PLUGIN_INTERFACE*) {
        if (_init) {
            return 0;
        }
        _init = true;
        return 0;
    }

    void reset() { _init = false; }

    int help(IDAM_PLUGIN_INTERFACE* plugin_interface);

    int version(IDAM_PLUGIN_INTERFACE* plugin_interface);

    int build_date(IDAM_PLUGIN_INTERFACE* plugin_interface);

    int default_method(IDAM_PLUGIN_INTERFACE* plugin_interface);

    int max_interface_version(IDAM_PLUGIN_INTERFACE* plugin_interface);

    int get(IDAM_PLUGIN_INTERFACE* plugin_interface);

    int open(IDAM_PLUGIN_INTERFACE* plugin_interface);

    int close(IDAM_PLUGIN_INTERFACE* plugin_interface);

<<<<<<< HEAD
    int list_files(IDAM_PLUGIN_INTERFACE* plugin_interface);

    int begin_arraystruct_action(IDAM_PLUGIN_INTERFACE* plugin_interface);    
=======
    int getOccurrences(IDAM_PLUGIN_INTERFACE* plugin_interface);
>>>>>>> b88dab70

  private:
    bool _init = false;
    std::unordered_map<uri_t, Entry> _open_entries = {};
    MappingEntry _mapping_entry = {};

#ifndef NO_IMAS
    std::vector<IDSData> read_data(Entry& entry, int ctx, std::deque<std::string>& tokens, int datatype, int rank,
                                   const std::string& ids, int is_homogeneous, const std::vector<bool>& dynamic_flags,
                                   const std::string& timebase);

    void read_data_r(Entry& entry, int ctx, std::deque<std::string>& tokens, int datatype, int rank,
                     std::vector<IDSData>& return_data, const std::string& path, int is_homogeneous,
                     const std::vector<bool>& dynamic_flags, const std::string& timebase, int flag_depth);
#endif // NO_IMAS

    std::vector<IDSData> read_mapped_data(const Entry& entry, const std::string& ids,
                                          IDAM_PLUGIN_INTERFACE* plugin_interface, std::deque<std::string>& tokens,
                                          int datatype, int rank);

    void read_mapped_data_r(const Entry& entry, const std::string& ids, IDAM_PLUGIN_INTERFACE* plugin_interface,
                            std::deque<std::string>& tokens, int datatype, int rank, std::vector<IDSData>& return_data,
                            const std::string& path, int flag_depth);

    int get_mapped_data(const Entry& entry, const std::string& ids, IDAM_PLUGIN_INTERFACE* plugin_interface,
                        IDSData& data);
};

} // namespace imas
} // namespace plugins
} // namespace uda

int handle_request(uda::plugins::imas::Plugin& plugin, IDAM_PLUGIN_INTERFACE* plugin_interface) {
    if (plugin_interface->interfaceVersion > THISPLUGIN_MAX_INTERFACE_VERSION) {
        RAISE_PLUGIN_ERROR("Plugin Interface Version Unknown to this plugin: Unable to execute the request!")
    }

    plugin_interface->pluginVersion = strtol(PLUGIN_VERSION, nullptr, 10);

    REQUEST_DATA* request_data = plugin_interface->request_data;

    std::string const function = request_data->function;

    if (plugin_interface->housekeeping || function == "reset") {
        plugin.reset();
        return 0;
    }

    plugin.init(plugin_interface);
    if (function == "init") {
        return 0;
    }

    int return_code;

    if (function == "help") {
        return_code = plugin.help(plugin_interface);
    } else if (function == "version") {
        return_code = plugin.version(plugin_interface);
    } else if (function == "builddate") {
        return_code = plugin.build_date(plugin_interface);
    } else if (function == "defaultmethod") {
        return_code = plugin.default_method(plugin_interface);
    } else if (function == "maxinterfaceversion") {
        return_code = plugin.max_interface_version(plugin_interface);
    } else if (function == "get") {
        return_code = plugin.get(plugin_interface);
    } else if (function == "open") {
        return_code = plugin.open(plugin_interface);
    } else if (function == "close") {
        return_code = plugin.close(plugin_interface);
<<<<<<< HEAD
    } else if (function == "listFiles") {
        return_code = plugin.list_files(plugin_interface);
    } else if (function == "beginArraystructAction") {
        return_code = plugin.begin_arraystruct_action(plugin_interface);
=======
    }else if (function == "getOccurrences") {
        return_code = plugin.getOccurrences(plugin_interface);
>>>>>>> b88dab70
    } else {
        RAISE_PLUGIN_ERROR("Unknown function requested!");
    }

    return return_code;
}

int imasPlugin(IDAM_PLUGIN_INTERFACE* plugin_interface) {
    try {
        static uda::plugins::imas::Plugin plugin{};
        int return_code = handle_request(plugin, plugin_interface);
        concatUdaError(&plugin_interface->error_stack);
        return return_code;
    } catch (std::exception& ex) {
        RAISE_PLUGIN_ERROR_EX(ex.what(), { concatUdaError(&plugin_interface->error_stack); });
    }
}

/**
 * Function: help
 *
 * The `help` function returns the help documentation for this plugin.
 *
 * Returns:
 *      Signal[datatype=STRING, rank=0]
 *
 * @param plugin_interface
 * @return
 */
int uda::plugins::imas::Plugin::help(IDAM_PLUGIN_INTERFACE* plugin_interface) {
    std::string path = __FILE__;
    std::string const dir = dirname((char*)path.c_str());
    path = dir + "/help.md";
    std::ifstream const ifs(path);
    std::stringstream string_stream;
    string_stream << ifs.rdbuf();

    auto str = string_stream.str();
    const char* help = str.c_str();
    const char* desc = PLUGIN_NAME ": help = description of this plugin";

    return setReturnDataString(plugin_interface->data_block, help, desc);
}

/**
 * Function: version
 *
 * The `version` function returns the version of the plugin being called.
 *
 * Returns:
 *      Signal[datatype=int, rank=0]
 *
 * @param plugin_interface
 * @return
 */
int uda::plugins::imas::Plugin::version(IDAM_PLUGIN_INTERFACE* plugin_interface) {
    return setReturnDataString(plugin_interface->data_block, PLUGIN_VERSION, "Plugin version number");
}

/**
 * Function: buildDate
 *
 * The `buildDate` function returns the date this plugin was built.
 *
 * Returns:
 *      Signal[datatype=STRING, rank=0]
 *
 * @param plugin_interface
 * @return
 */
int uda::plugins::imas::Plugin::build_date(IDAM_PLUGIN_INTERFACE* plugin_interface) {
    return setReturnDataString(plugin_interface->data_block, __DATE__, "Plugin build date");
}

/**
 * Function: defaultMethod
 *
 * The `defaultMethod` function returns the method that will be called if no function name is provided.
 *
 * Returns:
 *      Signal[datatype=STRING, rank=0]
 *
 * @param plugin_interface
 * @return
 */
int uda::plugins::imas::Plugin::default_method(IDAM_PLUGIN_INTERFACE* plugin_interface) {
    return setReturnDataString(plugin_interface->data_block, THISPLUGIN_DEFAULT_METHOD, "Plugin default method");
}

/**
 * Function: maxInterfaceVersion
 *
 * The `maxInterfaceVersion` function returns the highest UDA plugin interface version that this plugin will respond to.
 *
 * Returns:
 *      Signal[datatype=int, rank=0]
 *
 * @param plugin_interface
 * @return
 */
int uda::plugins::imas::Plugin::max_interface_version(IDAM_PLUGIN_INTERFACE* plugin_interface) {
    return setReturnDataIntScalar(plugin_interface->data_block, THISPLUGIN_MAX_INTERFACE_VERSION,
                                  "Maximum Interface Version");
}

namespace {

bool is_null_value(void* data, int datatype, int rank) {
    switch (datatype) {
    case CHAR_DATA:
        return data == nullptr || (rank == 0 && *(char*)data == '\0');
    case INTEGER_DATA:
        return data == nullptr || (rank == 0 && *(int*)data == -999999999);
    case DOUBLE_DATA:
        return data == nullptr || (rank == 0 && *(double*)data == -9e+40);
    case COMPLEX_DATA:
        return data == nullptr || (rank == 0 && *(double _Complex*)data == -9e+40);
    default:
        throw std::runtime_error{"unknown datatype"};
    }
}

bool is_index(const std::string& string) {
    if (string.back() != ']') {
        return false;
    }

    auto pos = string.find('[');

    if (pos == std::string::npos || pos == 0) {
        return false;
    }

    std::string rem = std::string{string.begin() + pos + 1, string.end() - 1};
    if (rem.empty()) {
        return false;
    }

    char* end = nullptr;
    std::strtol(rem.c_str(), &end, 10);

    return rem == ":" || *end == '\0';
}

bool is_integer(const std::string& string) {
    char* end = nullptr;
    std::strtol(string.c_str(), &end, 10);
    return *end == '\0';
}

std::pair<std::string, long> parse_index(const std::string& string) {
    if (string.back() != ']') {
        throw std::runtime_error{"invalid string " + string};
    }

    auto pos = string.find('[');

    if (pos == std::string::npos || pos == 0) {
        throw std::runtime_error{"invalid string " + string};
    }

    std::string name = std::string{string.begin(), string.begin() + pos};
    std::string rem = std::string{string.begin() + pos + 1, string.end() - 1};

    if (rem == ":") {
        return {name, -1};
    } else {
        char* end = nullptr;
        long num = std::strtol(rem.c_str(), &end, 10);
        if (*end != '\0') {
            throw std::runtime_error{"invalid string " + string};
        }
        return {name, num};
    }
}

} // namespace

#ifndef NO_IMAS
void uda::plugins::imas::Plugin::read_data_r(Entry& entry, int ctx, std::deque<std::string>& tokens, int datatype,
                                             int rank, std::vector<IDSData>& return_data, const std::string& path,
                                             int is_homogeneous, const std::vector<bool>& dynamic_flags,
                                             const std::string& timebase, int depth) {
    if (tokens.empty()) {
        return;
    }

    std::string node;
    std::string delim;

    while (!tokens.empty() && !is_index(tokens.front())) {
        node += delim + tokens.front();
        tokens.pop_front();

        delim = "/";
    }

    if (tokens.empty()) {
        // handle non-array_struct case

        IDSData data = {};
        data.path = path + "/" + node;
        data.rank = rank;
        data.datatype = datatype;
        for (int i = 0; i < rank; ++i) {
            data.shape[i] = 0;
        }

        if (rank == 0) {
            data.using_buffer = true;
            data.data = (void*)data.buffer.data();
        }

        al_status_t status =
            al_read_data(ctx, node.c_str(), timebase.c_str(), &data.data, datatype, rank, data.shape.data());
        if (status.code != 0) {
            throw std::runtime_error{status.message};
        }

        data.found = !is_null_value(data.data, datatype, rank);
        return_data.push_back(data);
    } else {
        // handle array_struct case

        assert(is_index(tokens.front()));

        auto head = tokens.front();
        tokens.pop_front();

        auto pair = parse_index(head);
        if (!node.empty()) {
            node = node + "/" + pair.first;
        } else {
            node = pair.first;
        }
        long index = pair.second;

        int arr_ctx;
        IDSData data = {};
        data.found = true;
        data.path = path + "/" + node;
        data.is_size = true;
        data.rank = 0;
        data.datatype = INTEGER_DATA;

        auto& array_struct_cache = entry.operation_cache.array_struct_cache;
        if (array_struct_cache.size() > depth && array_struct_cache[depth].node == node) {
            arr_ctx = array_struct_cache[depth].ctx;
            data.size = array_struct_cache[depth].size;
        } else {
            while (array_struct_cache.size() > depth) {
                al_status_t status = al_end_action(array_struct_cache.back().ctx);
                array_struct_cache.pop_back();
                if (status.code != 0) {
                    throw std::runtime_error{status.message};
                }
            }

	    auto is_dynamic = 0;
            // Check dynamic_flags vector size
            if (dynamic_flags.size() > depth)
                 is_dynamic = dynamic_flags.at(depth);
            else
                 is_dynamic = dynamic_flags.at(0);

            std::string struct_timebase;
            if (is_dynamic) {
                if (is_homogeneous) {
                    struct_timebase = "/time";
                } else if (node == "time") {
                    struct_timebase = "time";
                } else {
                    struct_timebase = node + "/time";
                }
            }

            al_status_t status =
                al_begin_arraystruct_action(ctx, node.c_str(), struct_timebase.c_str(), &data.size, &arr_ctx);
            array_struct_cache.emplace_back(array_structContextCache{node, arr_ctx, data.size});
            if (status.code != 0) {
                throw std::runtime_error{status.message};
            }
        }

        return_data.push_back(data);

        if (index == -1) {
            int i = 0;
            while (i < data.size) {
                std::string new_path = path;
                new_path.append("/").append(node).append("[").append(std::to_string(i)).append("]");
                std::deque<std::string> copy = tokens;
                read_data_r(entry, arr_ctx, copy, datatype, rank, return_data, new_path, is_homogeneous, dynamic_flags,
                            timebase, depth + 1);
                al_iterate_over_arraystruct(arr_ctx, 1);
                ++i;
            }
            al_iterate_over_arraystruct(arr_ctx, -data.size); // reset ctx index back to 0
        } else {
            al_iterate_over_arraystruct(arr_ctx, index);
            std::string new_path = path;
            new_path.append("/").append(node).append("[").append(std::to_string(index)).append("]");
            std::deque<std::string> copy = tokens;
            read_data_r(entry, arr_ctx, copy, datatype, rank, return_data, new_path, is_homogeneous, dynamic_flags,
                        timebase, depth + 1);
            al_iterate_over_arraystruct(arr_ctx, -index); // reset ctx index back to 0
        }

        while (array_struct_cache.size() > depth) {
            al_status_t status = al_end_action(array_struct_cache.back().ctx);
            array_struct_cache.pop_back();
            if (status.code != 0) {
                throw std::runtime_error{status.message};
            }
        }
    }
}

std::vector<uda::plugins::imas::IDSData>
uda::plugins::imas::Plugin::read_data(Entry& entry, int ctx, std::deque<std::string>& tokens, int datatype, int rank,
                                      const std::string& ids, int is_homogeneous,
                                      const std::vector<bool>& dynamic_flags, const std::string& timebase) {
    std::vector<IDSData> return_data;
    read_data_r(entry, ctx, tokens, datatype, rank, return_data, ids, is_homogeneous, dynamic_flags, timebase, 0);

    return return_data;
}
#endif // NO_IMAS

#ifdef _MSC_VER
#define UNREACHABLE() __assume(0)
#else
#define UNREACHABLE() __builtin_unreachable()
#endif

namespace {

UDA_TYPE imas2uda_type(int imas_type) {
    switch (imas_type) {
    case CHAR_DATA:
        return UDA_TYPE_CHAR;
    case INTEGER_DATA:
        return UDA_TYPE_INT;
    case DOUBLE_DATA:
        return UDA_TYPE_DOUBLE;
    case COMPLEX_DATA:
        return UDA_TYPE_COMPLEX;
    default:
        UNREACHABLE();
    }
}

#ifndef MAX_HOST_NAME
#define MAX_HOST_NAME 255
#endif

std::string get_host_name() {
    char host[MAX_HOST_NAME] = {};
#ifdef _WIN32
    DWORD size = MAX_HOST_NAME - 1;
    GetComputerName(host, &size);
#else
    if ((gethostname(host, MAX_HOST_NAME - 1)) != 0) {
        char* env = getenv("HOSTNAME");
        if (env != nullptr)
            copyString(env, host, MAX_HOST_NAME - 1);
    }
#endif
    return host;
}

} // namespace

int uda::plugins::imas::Plugin::get_mapped_data(const Entry& entry, const std::string& ids,
                                                IDAM_PLUGIN_INTERFACE* plugin_interface, IDSData& data) {
    auto plugin = _mapping_entry.plugin(entry.mapping_name, ids);
    auto host = _mapping_entry.host(entry.mapping_name, ids);
    auto port = _mapping_entry.port(entry.mapping_name, ids);

    // Ignore host for now

    std::string shape_string;
    const char* delim = ",";
    for (int i = 0; i < data.rank; ++i) {
        shape_string += (delim + std::to_string(data.shape[i]));
    }

    std::stringstream ss;
    ss << plugin << "::get("
       << "mapping='" << entry.mapping_name << "'"
       << ", path='" << data.path << "'"
       << ", rank=" << data.rank << ", shape=" << shape_string << ", datatype=" << imas2uda_type(data.datatype);

    delim = ", ";
    for (const auto& name : entry.mapped_arguments.names()) {
        if (name == "mapping" || name == "path") {
            continue;
        }
        auto value = entry.mapped_arguments.get(name);
        ss << delim << name << "=" << value.value();
    }
    ss << ")";

    std::string const host_name = get_host_name();

    std::string const request = ss.str();
    DATA_BLOCK* data_block = nullptr;

    if (host == "localhost" || host == host_name) {
        int return_code = callPlugin(plugin_interface->pluginList, request.c_str(), plugin_interface);
        if (return_code != 0) {
            return return_code;
        }
        data_block = plugin_interface->data_block;
    } else {
        putIdamServerHost(host.c_str());
        if (port != 0) {
            putIdamServerPort(port);
        }
        int const handle = idamGetAPI(request.c_str(), "");
        if (handle < 0) {
            return handle;
        }
        data_block = getIdamDataBlock(handle);
    }

    if (data_block->data_type == UDA_TYPE_FLOAT && data.datatype == INTEGER_DATA) {

        auto newdata = reinterpret_cast<int*>(malloc(data_block->data_n * sizeof(int)));
        for (int i = 0; i < data_block->data_n; i++) {
            newdata[i] = static_cast<int>((reinterpret_cast<float*>(data_block->data))[i]);
        }
        free(data_block->data);
        data_block->data = reinterpret_cast<char*>(newdata);
        data_block->data_type = UDA_TYPE_INT;

    } else if (data_block->data_type == UDA_TYPE_FLOAT && data.datatype == DOUBLE_DATA) {

        auto newdata = reinterpret_cast<double*>(malloc(data_block->data_n * sizeof(double)));
        for (int i = 0; i < data_block->data_n; i++) {
            newdata[i] = static_cast<double>((reinterpret_cast<float*>(data_block->data))[i]);
        }
        free(data_block->data);
        data_block->data = reinterpret_cast<char*>(newdata);
        data_block->data_type = UDA_TYPE_DOUBLE;

    }

    size_t const size_of = getSizeOf((UDA_TYPE)data_block->data_type);
    if (data.rank == 0) {
        data.using_buffer = true;
        data.data = (void*)data.buffer.data();
    } else {
        data.using_buffer = false;
        data.data = malloc(data_block->data_n * size_of);
    }

    for (int i = 0; i < data_block->rank; ++i) {
        data.shape[i] = data_block->dims[i].dim_n;
    }
    memcpy(data.data, data_block->data, data_block->data_n * size_of);
    if (data.is_size) {
        data.size = *reinterpret_cast<int*>(data.data);
    }

    freeDataBlock(data_block);

    return 0;
}

void uda::plugins::imas::Plugin::read_mapped_data_r(const Entry& entry, const std::string& ids,
                                                    IDAM_PLUGIN_INTERFACE* plugin_interface,
                                                    std::deque<std::string>& tokens, int datatype, int rank,
                                                    std::vector<IDSData>& return_data, const std::string& path,
                                                    int depth) {
    if (tokens.empty()) {
        return;
    }

    std::string node;
    std::string delim;

    while (!tokens.empty() && !is_index(tokens.front())) {
        node += delim + tokens.front();
        tokens.pop_front();

        delim = "/";
    }

    if (tokens.empty()) {
        // handle non-array_struct case

        IDSData data = {};
        data.path = path + "/" + node;
        data.rank = rank;
        data.datatype = datatype;
        for (int i = 0; i < rank; ++i) {
            data.shape[i] = 0;
        }

        int rc = get_mapped_data(entry, ids, plugin_interface, data);

        data.found = (rc == 0) && !is_null_value(data.data, datatype, rank);
        return_data.push_back(data);
    } else {
        // handle array_struct case

        assert(is_index(tokens.front()));

        auto head = tokens.front();
        tokens.pop_front();

        auto pair = parse_index(head);
        if (!node.empty()) {
            node = node + "/" + pair.first;
        } else {
            node = pair.first;
        }
        long index = pair.second;

        IDSData data = {};
        data.found = true;
        data.path = path + "/" + node;
        data.is_size = true;
        data.rank = 0;
        data.datatype = INTEGER_DATA;

        int rc = get_mapped_data(entry, ids, plugin_interface, data);
        if (rc != 0) {
            return;
        }

        return_data.push_back(data);

        if (index == -1) {
            int i = 0;
            while (i < data.size) {
                std::string new_path = path;
                new_path.append("/").append(node).append("[").append(std::to_string(i)).append("]");
                std::deque<std::string> copy = tokens;
                read_mapped_data_r(entry, ids, plugin_interface, copy, datatype, rank, return_data, new_path,
                                   depth + 1);
                ++i;
            }
        } else {
            std::string new_path = path;
            new_path.append("/").append(node).append("[").append(std::to_string(index)).append("]");
            std::deque<std::string> copy = tokens;
            read_mapped_data_r(entry, ids, plugin_interface, copy, datatype, rank, return_data, new_path, depth + 1);
        }
    }
}

std::vector<uda::plugins::imas::IDSData>
uda::plugins::imas::Plugin::read_mapped_data(const Entry& entry, const std::string& ids,
                                             IDAM_PLUGIN_INTERFACE* plugin_interface, std::deque<std::string>& tokens,
                                             int datatype, int rank) {
    std::vector<IDSData> return_data;
    read_mapped_data_r(entry, ids, plugin_interface, tokens, datatype, rank, return_data, ids, 0);

    return return_data;
}

#ifndef NO_IMAS
int convert_open_mode(const std::string& mode) {
    if (mode == "open") {
        return OPEN_PULSE;
    } else if (mode == "create") {
        return CREATE_PULSE;
    } else if (mode == "force_open") {
        return FORCE_OPEN_PULSE;
    } else if (mode == "force_create") {
        return FORCE_CREATE_PULSE;
    } else {
        RAISE_PLUGIN_ERROR("unknown open mode");
    }
}

int convert_close_mode(const std::string& mode) {
    if (mode == "close") {
        return CLOSE_PULSE;
    } else if (mode == "erase") {
        return ERASE_PULSE;
    } else {
        RAISE_PLUGIN_ERROR("unknown close mode");
    }
}

int convert_access_mode(const std::string& access) {
    if (access == "read") {
        return READ_OP;
    } else if (access == "write") {
        return WRITE_OP;
    } else if (access == "replace") {
        return REPLACE_OP;
    } else {
        RAISE_PLUGIN_ERROR("unknown access mode");
    }
}

int convert_range_mode(const std::string& range) {
    if (range == "global") {
        return GLOBAL_OP;
    } else if (range == "slice") {
        return SLICE_OP;
    } else if (range == "time") {
        return TIMERANGE_OP;
    }else {
        RAISE_PLUGIN_ERROR("unknown range mode");
    }
}

int convert_interp_mode(const std::string& interp) {
    if (interp == "undefined") {
        return UNDEFINED_INTERP;
    } else if (interp == "closest") {
        return CLOSEST_INTERP;
    } else if (interp == "previous") {
        return PREVIOUS_INTERP;
    } else if (interp == "linear") {
        return LINEAR_INTERP;
    } else {
        RAISE_PLUGIN_ERROR("unknown range mode")
    }
}
#endif //NO_IMAS

int convert_datatype(const std::string& datatype) {
    if (datatype == "char") {
        return CHAR_DATA;
    } else if (datatype == "integer") {
        return INTEGER_DATA;
    } else if (datatype == "double") {
        return DOUBLE_DATA;
    } else if (datatype == "complex") {
        return COMPLEX_DATA;
    } else {
        RAISE_PLUGIN_ERROR("unknown datatype")
    }
}

size_t sizeof_datatype(int type) {
    switch (type) {
    case CHAR_DATA:
        return sizeof(char);
    case INTEGER_DATA:
        return sizeof(int);
    case DOUBLE_DATA:
        return sizeof(double);
    case COMPLEX_DATA:
        return sizeof(std::complex<double>);
    default:
        RAISE_PLUGIN_ERROR("unknown IMAS type")
    }
}

/**
 * Function: get
 *
 * Returns the IMAS data for the given IDS path. If the database entry is not currently open then it will be opened.
 * Time range parameters described below are set according to three different modes:
 *
 *       1.  No interpolation. This method is selected when parameter dtime_values has an empty shape given by dtime_shape
 *           and time_range_interp is 0.
 * 
 *           This mode returns an IDS object with all constant/static data filled. The
 *           dynamic data are retrieved for the provided time range [time_range_tmin, time_range_tmax].
 *
 *       2.  Interpolate dynamic data on a uniform time base. This method is selected
 *           when dtime_values with dtime_shape equals to 1 and time_range_interp are provided.
 *
 *           This mode will generate an IDS with a homogeneous time vector ``[time_range_tmin, time_range_tmin
 *           + dtime_values[0], time_range_tmin + 2*dtime_values[0], ...`` up to time_range_tmax. The chosen interpolation
 *           method will have no effect on the time vector, but may have an impact on the other dynamic values. 
 *           The returned IDS always has ``ids_properties.homogeneous_time = 1``.
 *
 *       3.  Interpolate dynamic data on an explicit time base. This method is selected
 *           when dtime_values with dtime_shape larger than 1 and time_range_interp are provided.
 *
 *           This mode will generate an IDS with a homogeneous time vector equals to
 *           dtime_values of length dtime_shape. time_range_tmin and time_range_tmax are ignored in this mode.
 *           The chosen interpolation method will have no effect on the time vector, but
 *           may have an impact on the other dynamic values. 
 *           The returned IDS always has ``ids_properties.homogeneous_time = 1``.
 *
 * Arguments:
 *      uri             (required, string)  - uri for data
 *      access          (required, string)  - read access mode `[read|write|replace]`
 *      range           (required, string)  - range mode `[global|slice]`
 *      time            (required, float)   - slice time (ignored for global range mode)
 *      interp          (required, string)  - interpolation mode (ignored for global range mode)
 *      path            (required, string)  - IDS path, i.e. `flux_loop[3]/flux/data`
 *      datatype        (required, string)  - IDS data type `[char|integer|double|complex]`
 *      rank            (required, int)     - rank of data to return
 *      is_homogeneous  (required, int)     - flag specifying whether data has been stored homogeneously
 *      dynamic_flags   (required, int array) - flags specifying dynamic status for each level of the path
 *      time_range_tmin (required, float)   - used for time range operation only. Lower bound of the requested time range
 *      time_range_tmax (required, float)   - used for time range operation only. Upper bound of the requested time range, must be larger than or equal to time_range_tmin
 *      time_range_interp (required, float) - used for time range operation only. Interpolation method to use (1=CLOSEST_INTERP, 2=PREVIOUS_INTERP, 3=LINEAR_INTERP)
 *      dtime_values (required, double*)    - used for time range operation only. Interval to use when interpolating, must be an array of double values
 *                                            containing an explicit time base to interpolate when using modes 2 and 3 described above
 *      dtime_shape (required, int)         - used for time range operation only. Shape of the dtime_values parameter. 
 * 
 * 
 * Returns:
 *      CapNp serialised tree of depth 1, where each leaf node contains the name and data of a returned IMAS data node
 *
 * @param plugin_interface the UDA plugin interface structure
 * @return 0 on success, !=0 on error
 */
int uda::plugins::imas::Plugin::get(IDAM_PLUGIN_INTERFACE* plugin_interface) {
    const char* uri = "";
    FIND_REQUIRED_STRING_VALUE(plugin_interface->request_data->nameValueList, uri)

    const char* access = nullptr;
    FIND_REQUIRED_STRING_VALUE(plugin_interface->request_data->nameValueList, access)

    const char* range = nullptr;
    FIND_REQUIRED_STRING_VALUE(plugin_interface->request_data->nameValueList, range)

    float time = 0.0;
    FIND_REQUIRED_FLOAT_VALUE(plugin_interface->request_data->nameValueList, time)

    const char* interp = nullptr;
    FIND_REQUIRED_STRING_VALUE(plugin_interface->request_data->nameValueList, interp)

    const char* path = nullptr;
    FIND_REQUIRED_STRING_VALUE(plugin_interface->request_data->nameValueList, path)

    const char* datatype = nullptr;
    FIND_REQUIRED_STRING_VALUE(plugin_interface->request_data->nameValueList, datatype)

    int rank = -1;
    FIND_REQUIRED_INT_VALUE(plugin_interface->request_data->nameValueList, rank)

    int is_homogeneous = -1;
    FIND_REQUIRED_INT_VALUE(plugin_interface->request_data->nameValueList, is_homogeneous)

    int* dynamic_flags = nullptr;
    size_t ndynamic_flags = -1;
    FIND_REQUIRED_INT_ARRAY(plugin_interface->request_data->nameValueList, dynamic_flags)

    std::vector<bool> dynamic_flags_vec;
    std::transform(dynamic_flags, dynamic_flags + ndynamic_flags, std::back_inserter(dynamic_flags_vec),
                   [](int flag) { return static_cast<bool>(flag); });

    const char* timebase = nullptr;
    bool const is_timebase = FIND_STRING_VALUE(plugin_interface->request_data->nameValueList, timebase);
    if (!is_timebase) {
        timebase = "";
    }

    if (_open_entries.count(uri) == 0) {
        int const return_code = open(plugin_interface);
        if (return_code != 0) {
            return return_code;
        }
    }

    auto& entry = _open_entries.at(uri);

    std::deque<std::string> tokens;
    boost::split(tokens, path, boost::is_any_of("/"), boost::token_compress_on);

    auto ids = tokens.front();
    tokens.pop_front();
    if (is_integer(tokens.front())) {
        ids += "/" + tokens.front();
        tokens.pop_front();
    }

    std::vector<IDSData> results = {};

    if (entry.is_mapped) {
        try {
            results = read_mapped_data(entry, ids, plugin_interface, tokens, convert_datatype(datatype), rank);
        } catch (std::runtime_error& ex) {
            RAISE_PLUGIN_ERROR(ex.what());
        }
    } else {
#ifdef NO_IMAS
        RAISE_PLUGIN_ERROR("Plugin compiled without IMAS lowlevel - can only be used for mapped data");
#else
        int const access_mode = convert_access_mode(access);
        int const range_mode = convert_range_mode(range);
        int const interp_mode = convert_interp_mode(interp);
         
        int op_ctx = -1;
        if (entry.operation_cache.ids == ids && entry.operation_cache.access == access_mode &&
            entry.operation_cache.range == range_mode) {
            op_ctx = entry.operation_cache.ctx;
        } else {
            if (entry.operation_cache.ctx != -1) {
                while (!entry.operation_cache.array_struct_cache.empty()) {
                    al_status_t status = al_end_action(entry.operation_cache.array_struct_cache.back().ctx);
                    if (status.code != 0) {
                        RAISE_PLUGIN_ERROR(status.message);
                    }
                    entry.operation_cache.array_struct_cache.pop_back();
                }

                al_status_t status = al_end_action(entry.operation_cache.ctx);
                if (status.code != 0) {
                    RAISE_PLUGIN_ERROR(status.message);
                }
            }

            al_status_t status = {};
            if (range_mode == GLOBAL_OP) {
                status = al_begin_global_action(entry.ctx, ids.c_str(), "", access_mode, &op_ctx);
            } else if (range_mode == SLICE_OP) {
                status = al_begin_slice_action(entry.ctx, ids.c_str(), access_mode, time, interp_mode, &op_ctx);
            }
            else if (range_mode == TIMERANGE_OP) {
	        float time_range_tmin = 0.0;
                FIND_REQUIRED_FLOAT_VALUE(plugin_interface->request_data->nameValueList, time_range_tmin);

                float time_range_tmax = 0.0;
                FIND_REQUIRED_FLOAT_VALUE(plugin_interface->request_data->nameValueList, time_range_tmax);

                int time_range_interp = 0;
                FIND_REQUIRED_INT_VALUE(plugin_interface->request_data->nameValueList, time_range_interp);

                double* dtime = nullptr;
                size_t ndtime = 0;
                FIND_REQUIRED_DOUBLE_ARRAY(plugin_interface->request_data->nameValueList, dtime);
                int dtime_shape[1];
		if (ndtime==1 && dtime[0]==-1)
                    dtime_shape[0] = 0;
		else
                    dtime_shape[0] = (int)ndtime;
		
                status = al_begin_timerange_action(entry.ctx, ids.c_str(), access_mode, (double) time_range_tmin, (double) time_range_tmax, 
                dtime, dtime_shape, time_range_interp, &op_ctx);
            }
            if (status.code != 0) {
                RAISE_PLUGIN_ERROR(status.message);
            }
            entry.operation_cache = {ids, access_mode, range_mode, op_ctx, {}};
        }

        try {
            results = read_data(entry, op_ctx, tokens, convert_datatype(datatype), rank, ids, is_homogeneous,
                                dynamic_flags_vec, timebase);
        } catch (std::runtime_error& ex) {
            RAISE_PLUGIN_ERROR(ex.what())
        }
#endif // !NO_IMAS
    }

    if (results.empty()) {
        initDataBlock(plugin_interface->data_block);
        return 0;
    }

    std::vector<const IDSData*> found_results = {};
    for (const auto& result : results) {
        if (!result.found) {
            continue;
        }
        found_results.push_back(&result);
    }

    auto* tree = uda_capnp_new_tree();
    auto* root = uda_capnp_get_root(tree);
    uda_capnp_set_node_name(root, "root");
    uda_capnp_add_children(root, found_results.size());

    size_t index = 0;
    for (const auto* const result : found_results) {
        auto* child = uda_capnp_get_child(tree, root, index);

        uda_capnp_set_node_name(child, result->path.c_str());

        uda_capnp_add_children(child, 2);
        auto* shape_node = uda_capnp_get_child(tree, child, 0);
        uda_capnp_set_node_name(shape_node, "shape");
        auto* data_node = uda_capnp_get_child(tree, child, 1);
        uda_capnp_set_node_name(data_node, "data");

        uda_capnp_add_array_i32(shape_node, result->shape.data(), result->rank);

        if (result->is_size) {
            uda_capnp_add_i32(data_node, result->size);
        } else {
            size_t count = 1;
            for (int i = 0; i < result->rank; ++i) {
                count *= result->shape[i];
            }

            if (result->using_buffer && count > 1) {
                RAISE_PLUGIN_ERROR("too much data to read from result buffer");
            }

            switch (result->datatype) {
            case INTEGER_DATA:
                if (result->using_buffer) {
                    uda_capnp_add_i32(data_node, *reinterpret_cast<const int32_t*>(result->buffer.data()));
                } else {
                    uda_capnp_add_array_i32(data_node, reinterpret_cast<int32_t*>(result->data), count);
                }
                break;
            case DOUBLE_DATA:
                if (result->using_buffer) {
                    uda_capnp_add_f64(data_node, *reinterpret_cast<const double*>(result->buffer.data()));
                } else {
                    uda_capnp_add_array_f64(data_node, reinterpret_cast<double*>(result->data), count);
                }
                break;
            case CHAR_DATA:
                if (result->using_buffer) {
                    uda_capnp_add_char(data_node, *reinterpret_cast<const char*>(result->buffer.data()));
                } else {
                    uda_capnp_add_array_char(data_node, reinterpret_cast<char*>(result->data), count);
                }
                break;
            default:
                break;
            }
        }

        ++index;
    }

    auto buffer = uda_capnp_serialise(tree);

    DATA_BLOCK* data_block = plugin_interface->data_block;
    initDataBlock(data_block);

    data_block->data_n = static_cast<int>(buffer.size);
    data_block->data = buffer.data;
    data_block->dims = nullptr;
    data_block->data_type = UDA_TYPE_CAPNP;

    return 0;
}

/**
 * Function: open
 *
 * Open an IDS database entry, caching the pulse context handle.
 *
 * Arguments:
 *      uri     (required, string)  - uri for data
 *      mode    (required, string)  - open mode `[open|create|force_open|force_create]`
 *
 * Returns:
 *      Integer scalar containing the pulse context handle.
 *
 * Example:
 *      IMAS::open(uri='imas:hdf5?path=foo', mode='open')
 *
 * @param plugin_interface the UDA plugin interface structure
 * @return 0 on success, !=0 on error
 */
int uda::plugins::imas::Plugin::open(IDAM_PLUGIN_INTERFACE* plugin_interface) {
    const char* uri = "";
    FIND_REQUIRED_STRING_VALUE(plugin_interface->request_data->nameValueList, uri)

    const char* mode = "";
    FIND_REQUIRED_STRING_VALUE(plugin_interface->request_data->nameValueList, mode)

    auto parsed_uri = uri::parse_uri(uri);
    auto maybe_mapping = parsed_uri.query.get("mapping");
    if (maybe_mapping) {
        auto mapping_name = maybe_mapping.value();

        if (!_mapping_entry.contains(mapping_name)) {
            RAISE_PLUGIN_ERROR("mapping not found")
        }

        _open_entries.emplace(uri, Entry::MappedEntry(mapping_name, parsed_uri.query));
        return setReturnDataIntScalar(plugin_interface->data_block, 0, "mapping return");
    }

#ifdef NO_IMAS
    RAISE_PLUGIN_ERROR("Plugin compiled without IMAS lowlevel - can only be used for mapped data");
#else
    int mode_int = convert_open_mode(mode);
    int ctx;
    al_status_t status = al_begin_dataentry_action(uri, mode_int, &ctx);
    if (status.code != 0) {
        std::string msg = std::string{"failed to open pulse: "} + status.message;
        RAISE_PLUGIN_ERROR(msg.c_str());
    }

    initDataBlock(plugin_interface->data_block);

    _open_entries.emplace(uri, Entry::LocalEntry(ctx));

    return setReturnDataIntScalar(plugin_interface->data_block, ctx, "pulse context");
#endif // !NO_IMAS
}

/**
 * Function: close
 *
 * Closes the IMAS database entry corresponding to the given arguments. The entry must have been opened by calling the
 * open(...) or get(...) functions.
 *
 * Arguments:
 *      uri     (required, string)  - uri for data
 *      mode    (required, string)  - close mode `[close|erase]`
 *
 * Returns:
 *      Integer scalar -1
 *
 * Example:
 *      IMAS::close(uri='imas:hdf5?path=foo', mode='close')
 *
 * @param plugin_interface the UDA plugin interface structure
 * @return 0 on success, !=0 on error
 */
int uda::plugins::imas::Plugin::close(IDAM_PLUGIN_INTERFACE* plugin_interface) {
    const char* uri = "";
    FIND_REQUIRED_STRING_VALUE(plugin_interface->request_data->nameValueList, uri)

    const char* mode = "";
    FIND_REQUIRED_STRING_VALUE(plugin_interface->request_data->nameValueList, mode)

    initDataBlock(plugin_interface->data_block);

    if (_open_entries.count(uri) == 0) {
        // Do not return an error as this might be from a server timeout
        return setReturnDataIntScalar(plugin_interface->data_block, -2, "pulse context");
//        RAISE_PLUGIN_ERROR("pulse is not currently open");
    }
    auto& entry = _open_entries.at(uri);

    if (entry.is_mapped) {
        _open_entries.erase(uri);
        return setReturnDataIntScalar(plugin_interface->data_block, 0, "mapped return");
    }

#ifdef NO_IMAS
    RAISE_PLUGIN_ERROR("Plugin compiled without IMAS lowlevel - can only be used for mapped data");
#else
    if (entry.operation_cache.ctx != -1) {
        while (!entry.operation_cache.array_struct_cache.empty()) {
            al_status_t status = al_end_action(entry.operation_cache.array_struct_cache.back().ctx);
            if (status.code != 0) {
                RAISE_PLUGIN_ERROR(status.message);
            }
            entry.operation_cache.array_struct_cache.pop_back();
        }

        al_status_t status = al_end_action(entry.operation_cache.ctx);
        if (status.code != 0) {
            RAISE_PLUGIN_ERROR(status.message);
        }
        entry.operation_cache = {"", -1, -1, {}};
    }

    int mode_int = convert_close_mode(mode);
    al_status_t status = al_close_pulse(entry.ctx, mode_int);
    if (status.code != 0) {
        RAISE_PLUGIN_ERROR(status.message);
    }

    status = al_end_action(entry.ctx);
    if (status.code != 0) {
        RAISE_PLUGIN_ERROR(status.message);
    }
    _open_entries.erase(uri);

    return setReturnDataIntScalar(plugin_interface->data_block, -1, "pulse context");
#endif // !NO_IMAS
}

<<<<<<< HEAD
int uda::plugins::imas::Plugin::list_files(IDAM_PLUGIN_INTERFACE* plugin_interface)
{
    const char* path = "";
    FIND_REQUIRED_STRING_VALUE(plugin_interface->request_data->nameValueList, path)

    const char* backend = "";
    FIND_REQUIRED_STRING_VALUE(plugin_interface->request_data->nameValueList, backend)

    std::filesystem::path file_path = path;

    if (!std::filesystem::exists(file_path)) {
        std::string msg = std::string{"Path '"} + path + "' does not exist";
        RAISE_PLUGIN_ERROR(msg.c_str())
    }

    if (!std::filesystem::is_directory(file_path)) {
        std::string msg = std::string{"Path '"} + path + "' is not a directory";
        RAISE_PLUGIN_ERROR(msg.c_str())
    }

    if (std::filesystem::is_empty(file_path)) {
        std::string msg = std::string{"Path '"} + path + "' directory is empty";
        RAISE_PLUGIN_ERROR(msg.c_str())
    }

    std::vector<std::string> filenames;

    if (std::string{ backend } == "mdsplus") {
        filenames.emplace_back("ids_001.datafile");
        filenames.emplace_back("ids_001.characteristics");
        filenames.emplace_back("ids_001.tree");
    } else if (std::string{ backend } == "hdf5") {
        for (const auto& entry : std::filesystem::directory_iterator(file_path)) {
            if (entry.is_regular_file()) {
                const auto& sub_path = entry.path();
                if (sub_path.extension() == ".h5") {
                    filenames.push_back(sub_path.filename());
                }
            }
        }
    } else {
        std::string msg = std::string{"Unsupported backend '"} + backend + "'";
        RAISE_PLUGIN_ERROR(msg.c_str())
    }

    size_t max_len = 0;
    for (const auto& filename : filenames) {
        max_len = std::max(filename.size() + 1, max_len);
    }

    size_t sz = max_len * filenames.size();
    std::vector<char> data(sz);

    size_t i = 0;
    for (const auto& filename : filenames) {
        memcpy(&data[i * max_len], filename.data(), filename.size());
        ++i;
    }

    int shape[] = {(int)max_len, (int)filenames.size() };

    int rc = setReturnData(plugin_interface->data_block, data.data(), sz, UDA_TYPE_STRING, 2, shape, nullptr);

    // setReturnData is broken in 2.8.0
    plugin_interface->data_block->data_n = sz;

    return rc;
}

/**
 * Function: begin_arraystruct_action
 *
 * Returns the size of requested array of structure
 *
 * Arguments:
 *      uri             (required, string)  - uri for data
 *      access          (required, string)  - read access mode `[read|write|replace]`
 *      range           (required, string)  - range mode `[global|slice]`
 *      time            (required, float)   - slice time (ignored for global range mode)
 *      interp          (required, string)  - interpolation mode (ignored for global range mode)
 *      path            (required, string)  - IDS path, i.e. `equilibrium/time_slice`
 *      timebase        (required, string)  - timebase '/time' or ''
 *
 * Returns:
 *      CapNp serialised tree of depth 1, where each leaf node contains the name and data of a returned IMAS data node
=======
/**
 * Function: getOccurrences
 *
 * Get occurrences from the IMAS database entry corresponding to the given IDS. The entry must have been opened by calling the
 * open(...) or get(...) functions.
 *
 * Arguments:
 *      ids    (required, string)  - IDS Name `magnetics`
 *
 * Returns:
 *      Integer scalar -1
 *
 * Example:
 *      IMAS::getOccurrences(ids='magnetics')
>>>>>>> b88dab70
 *
 * @param plugin_interface the UDA plugin interface structure
 * @return 0 on success, !=0 on error
 */
<<<<<<< HEAD
int uda::plugins::imas::Plugin::begin_arraystruct_action(IDAM_PLUGIN_INTERFACE* plugin_interface)
{
    REQUEST_DATA* request_data = plugin_interface->request_data;
=======
int uda::plugins::imas::Plugin::getOccurrences(IDAM_PLUGIN_INTERFACE* plugin_interface) {
>>>>>>> b88dab70

    const char* uri;
    FIND_REQUIRED_STRING_VALUE(plugin_interface->request_data->nameValueList, uri);

<<<<<<< HEAD
    const char* access = nullptr;
    FIND_REQUIRED_STRING_VALUE(plugin_interface->request_data->nameValueList, access);

    const char* range = nullptr;
    FIND_REQUIRED_STRING_VALUE(plugin_interface->request_data->nameValueList, range);

    float time = 0.0;
    FIND_REQUIRED_FLOAT_VALUE(plugin_interface->request_data->nameValueList, time);

    const char* interp = nullptr;
    FIND_REQUIRED_STRING_VALUE(plugin_interface->request_data->nameValueList, interp);

    const char* path;
    FIND_REQUIRED_STRING_VALUE(request_data->nameValueList, path);

    const char* timebase;
    FIND_REQUIRED_STRING_VALUE(request_data->nameValueList, timebase);
=======
    const char* ids;
    FIND_REQUIRED_STRING_VALUE(plugin_interface->request_data->nameValueList, ids);
>>>>>>> b88dab70

    if (_open_entries.count(uri) == 0) {
        int const return_code = open(plugin_interface);
        if (return_code != 0) {
            return return_code;
        }
    }

    auto& entry = _open_entries.at(uri);

<<<<<<< HEAD
    std::deque<std::string> tokens;
    boost::split(tokens, path, boost::is_any_of("/"), boost::token_compress_on);

    auto ids = tokens.front();
    tokens.pop_front();
    if (is_integer(tokens.front())) {
        ids += "/" + tokens.front();
        tokens.pop_front();
    }

    int const access_mode = convert_access_mode(access);
    int const range_mode = convert_range_mode(range);
    int const interp_mode = convert_interp_mode(interp);

    int op_ctx = -1;
    if (entry.operation_cache.ids == ids && entry.operation_cache.access == access_mode &&
        entry.operation_cache.range == range_mode) {
        op_ctx = entry.operation_cache.ctx;
    } else {
        if (entry.operation_cache.ctx != -1) {
            while (!entry.operation_cache.array_struct_cache.empty()) {
                al_status_t status = al_end_action(entry.operation_cache.array_struct_cache.back().ctx);
                if (status.code != 0) {
                    RAISE_PLUGIN_ERROR(status.message);
                }
                entry.operation_cache.array_struct_cache.pop_back();
            }

            al_status_t status = al_end_action(entry.operation_cache.ctx);
            if (status.code != 0) {
                RAISE_PLUGIN_ERROR(status.message);
            }
        }

        al_status_t status = {};
        if (range_mode == GLOBAL_OP) {
            status = al_begin_global_action(entry.ctx, ids.c_str(), "", access_mode, &op_ctx);
        } else if (range_mode == SLICE_OP) {
            status = al_begin_slice_action(entry.ctx, ids.c_str(), access_mode, time, interp_mode, &op_ctx);
        }
        else if (range_mode == TIMERANGE_OP) {
            float time_range_tmin = 0.0;
            FIND_REQUIRED_FLOAT_VALUE(plugin_interface->request_data->nameValueList, time_range_tmin);

            float time_range_tmax = 0.0;
            FIND_REQUIRED_FLOAT_VALUE(plugin_interface->request_data->nameValueList, time_range_tmax);

            int time_range_interp = 0;
            FIND_REQUIRED_INT_VALUE(plugin_interface->request_data->nameValueList, time_range_interp);

            double* dtime = nullptr;
            size_t ndtime = 0;
            FIND_REQUIRED_DOUBLE_ARRAY(plugin_interface->request_data->nameValueList, dtime);
            int dtime_shape[1];
            if (ndtime==1 && dtime[0]==-1)
               dtime_shape[0] = 0;
            else
               dtime_shape[0] = (int)ndtime;

            status = al_begin_timerange_action(entry.ctx, ids.c_str(), access_mode, (double) time_range_tmin, (double) time_range_tmax,
                                 dtime, dtime_shape, time_range_interp, &op_ctx);
        }
        if (status.code != 0) {
            RAISE_PLUGIN_ERROR(status.message);
        }
        entry.operation_cache = {ids, access_mode, range_mode, op_ctx, {}};
    }

    int size = -1;
    int actxID = 0;
    std::string node;
    std::string delim;
    int current_ctx = 0;
    current_ctx = op_ctx;

    while (!tokens.empty())
    {
        if (!is_index(tokens.front())){
        node += delim + tokens.front();
        tokens.pop_front();

        delim = "/";
        }else{
        auto head = tokens.front();
        auto pair = parse_index(head);
        long index = pair.second;
        al_status_t status = al_begin_arraystruct_action(current_ctx, pair.first.c_str(), timebase, &size, &actxID);
        current_ctx = actxID;
        tokens.pop_front();
        }
    }

    al_status_t status = al_begin_arraystruct_action(current_ctx, node.c_str(), timebase, &size, &actxID);

    if (status.code != 0) {
        throw std::runtime_error{status.message};
    }

    setReturnDataIntScalar(plugin_interface->data_block, size, nullptr);
=======
    std::vector<IDSData> results = {};

#ifdef NO_IMAS
    RAISE_PLUGIN_ERROR("Plugin compiled without IMAS lowlevel - can only be used for mapped data");
#else
    int* occurrences_list;
    int size;

    al_status_t status = al_get_occurrences(entry.ctx, ids, &occurrences_list, &size);

    if (status.code < 0) {
      std::string msg = std::string{"failed to get occurrences: "} + status.message;
      RAISE_PLUGIN_ERROR(msg.c_str());
    }

#endif // !NO_IMAS

    auto* tree = uda_capnp_new_tree();
    auto* root = uda_capnp_get_root(tree);
    uda_capnp_set_node_name(root, "occurrences");
    uda_capnp_add_array_i32(root, occurrences_list, size);

    auto buffer = uda_capnp_serialise(tree);

    DATA_BLOCK* data_block = plugin_interface->data_block;
    initDataBlock(data_block);

    data_block->data_n = static_cast<int>(buffer.size);
    data_block->data = buffer.data;
    data_block->dims = nullptr;
    data_block->data_type = UDA_TYPE_CAPNP;

>>>>>>> b88dab70
    return 0;
}<|MERGE_RESOLUTION|>--- conflicted
+++ resolved
@@ -22,11 +22,7 @@
 #include <stack>
 #include <unistd.h>
 #include <unordered_map>
-<<<<<<< HEAD
-#include <filesystem>
-=======
 #include <array>
->>>>>>> b88dab70
 
 #include <clientserver/initStructs.h>
 #include <clientserver/stringUtils.h>
@@ -157,13 +153,7 @@
 
     int close(IDAM_PLUGIN_INTERFACE* plugin_interface);
 
-<<<<<<< HEAD
-    int list_files(IDAM_PLUGIN_INTERFACE* plugin_interface);
-
-    int begin_arraystruct_action(IDAM_PLUGIN_INTERFACE* plugin_interface);    
-=======
     int getOccurrences(IDAM_PLUGIN_INTERFACE* plugin_interface);
->>>>>>> b88dab70
 
   private:
     bool _init = false;
@@ -198,7 +188,7 @@
 
 int handle_request(uda::plugins::imas::Plugin& plugin, IDAM_PLUGIN_INTERFACE* plugin_interface) {
     if (plugin_interface->interfaceVersion > THISPLUGIN_MAX_INTERFACE_VERSION) {
-        RAISE_PLUGIN_ERROR("Plugin Interface Version Unknown to this plugin: Unable to execute the request!")
+        RAISE_PLUGIN_ERROR("Plugin Interface Version Unknown to this plugin: Unable to execute the request!");
     }
 
     plugin_interface->pluginVersion = strtol(PLUGIN_VERSION, nullptr, 10);
@@ -235,15 +225,8 @@
         return_code = plugin.open(plugin_interface);
     } else if (function == "close") {
         return_code = plugin.close(plugin_interface);
-<<<<<<< HEAD
-    } else if (function == "listFiles") {
-        return_code = plugin.list_files(plugin_interface);
-    } else if (function == "beginArraystructAction") {
-        return_code = plugin.begin_arraystruct_action(plugin_interface);
-=======
     }else if (function == "getOccurrences") {
         return_code = plugin.getOccurrences(plugin_interface);
->>>>>>> b88dab70
     } else {
         RAISE_PLUGIN_ERROR("Unknown function requested!");
     }
@@ -502,13 +485,7 @@
                 }
             }
 
-	    auto is_dynamic = 0;
-            // Check dynamic_flags vector size
-            if (dynamic_flags.size() > depth)
-                 is_dynamic = dynamic_flags.at(depth);
-            else
-                 is_dynamic = dynamic_flags.at(0);
-
+            auto is_dynamic = dynamic_flags.at(depth);
             std::string struct_timebase;
             if (is_dynamic) {
                 if (is_homogeneous) {
@@ -955,36 +932,36 @@
  * @return 0 on success, !=0 on error
  */
 int uda::plugins::imas::Plugin::get(IDAM_PLUGIN_INTERFACE* plugin_interface) {
-    const char* uri = "";
-    FIND_REQUIRED_STRING_VALUE(plugin_interface->request_data->nameValueList, uri)
+    const char* uri;
+    FIND_REQUIRED_STRING_VALUE(plugin_interface->request_data->nameValueList, uri);
 
     const char* access = nullptr;
-    FIND_REQUIRED_STRING_VALUE(plugin_interface->request_data->nameValueList, access)
+    FIND_REQUIRED_STRING_VALUE(plugin_interface->request_data->nameValueList, access);
 
     const char* range = nullptr;
-    FIND_REQUIRED_STRING_VALUE(plugin_interface->request_data->nameValueList, range)
+    FIND_REQUIRED_STRING_VALUE(plugin_interface->request_data->nameValueList, range);
 
     float time = 0.0;
-    FIND_REQUIRED_FLOAT_VALUE(plugin_interface->request_data->nameValueList, time)
+    FIND_REQUIRED_FLOAT_VALUE(plugin_interface->request_data->nameValueList, time);
 
     const char* interp = nullptr;
-    FIND_REQUIRED_STRING_VALUE(plugin_interface->request_data->nameValueList, interp)
+    FIND_REQUIRED_STRING_VALUE(plugin_interface->request_data->nameValueList, interp);
 
     const char* path = nullptr;
-    FIND_REQUIRED_STRING_VALUE(plugin_interface->request_data->nameValueList, path)
+    FIND_REQUIRED_STRING_VALUE(plugin_interface->request_data->nameValueList, path);
 
     const char* datatype = nullptr;
-    FIND_REQUIRED_STRING_VALUE(plugin_interface->request_data->nameValueList, datatype)
+    FIND_REQUIRED_STRING_VALUE(plugin_interface->request_data->nameValueList, datatype);
 
     int rank = -1;
-    FIND_REQUIRED_INT_VALUE(plugin_interface->request_data->nameValueList, rank)
+    FIND_REQUIRED_INT_VALUE(plugin_interface->request_data->nameValueList, rank);
 
     int is_homogeneous = -1;
-    FIND_REQUIRED_INT_VALUE(plugin_interface->request_data->nameValueList, is_homogeneous)
+    FIND_REQUIRED_INT_VALUE(plugin_interface->request_data->nameValueList, is_homogeneous);
 
     int* dynamic_flags = nullptr;
     size_t ndynamic_flags = -1;
-    FIND_REQUIRED_INT_ARRAY(plugin_interface->request_data->nameValueList, dynamic_flags)
+    FIND_REQUIRED_INT_ARRAY(plugin_interface->request_data->nameValueList, dynamic_flags);
 
     std::vector<bool> dynamic_flags_vec;
     std::transform(dynamic_flags, dynamic_flags + ndynamic_flags, std::back_inserter(dynamic_flags_vec),
@@ -1200,11 +1177,11 @@
  * @return 0 on success, !=0 on error
  */
 int uda::plugins::imas::Plugin::open(IDAM_PLUGIN_INTERFACE* plugin_interface) {
-    const char* uri = "";
-    FIND_REQUIRED_STRING_VALUE(plugin_interface->request_data->nameValueList, uri)
-
-    const char* mode = "";
-    FIND_REQUIRED_STRING_VALUE(plugin_interface->request_data->nameValueList, mode)
+    const char* uri;
+    FIND_REQUIRED_STRING_VALUE(plugin_interface->request_data->nameValueList, uri);
+
+    const char* mode;
+    FIND_REQUIRED_STRING_VALUE(plugin_interface->request_data->nameValueList, mode);
 
     auto parsed_uri = uri::parse_uri(uri);
     auto maybe_mapping = parsed_uri.query.get("mapping");
@@ -1258,11 +1235,11 @@
  * @return 0 on success, !=0 on error
  */
 int uda::plugins::imas::Plugin::close(IDAM_PLUGIN_INTERFACE* plugin_interface) {
-    const char* uri = "";
-    FIND_REQUIRED_STRING_VALUE(plugin_interface->request_data->nameValueList, uri)
-
-    const char* mode = "";
-    FIND_REQUIRED_STRING_VALUE(plugin_interface->request_data->nameValueList, mode)
+    const char* uri;
+    FIND_REQUIRED_STRING_VALUE(plugin_interface->request_data->nameValueList, uri);
+
+    const char* mode;
+    FIND_REQUIRED_STRING_VALUE(plugin_interface->request_data->nameValueList, mode);
 
     initDataBlock(plugin_interface->data_block);
 
@@ -1313,93 +1290,6 @@
 #endif // !NO_IMAS
 }
 
-<<<<<<< HEAD
-int uda::plugins::imas::Plugin::list_files(IDAM_PLUGIN_INTERFACE* plugin_interface)
-{
-    const char* path = "";
-    FIND_REQUIRED_STRING_VALUE(plugin_interface->request_data->nameValueList, path)
-
-    const char* backend = "";
-    FIND_REQUIRED_STRING_VALUE(plugin_interface->request_data->nameValueList, backend)
-
-    std::filesystem::path file_path = path;
-
-    if (!std::filesystem::exists(file_path)) {
-        std::string msg = std::string{"Path '"} + path + "' does not exist";
-        RAISE_PLUGIN_ERROR(msg.c_str())
-    }
-
-    if (!std::filesystem::is_directory(file_path)) {
-        std::string msg = std::string{"Path '"} + path + "' is not a directory";
-        RAISE_PLUGIN_ERROR(msg.c_str())
-    }
-
-    if (std::filesystem::is_empty(file_path)) {
-        std::string msg = std::string{"Path '"} + path + "' directory is empty";
-        RAISE_PLUGIN_ERROR(msg.c_str())
-    }
-
-    std::vector<std::string> filenames;
-
-    if (std::string{ backend } == "mdsplus") {
-        filenames.emplace_back("ids_001.datafile");
-        filenames.emplace_back("ids_001.characteristics");
-        filenames.emplace_back("ids_001.tree");
-    } else if (std::string{ backend } == "hdf5") {
-        for (const auto& entry : std::filesystem::directory_iterator(file_path)) {
-            if (entry.is_regular_file()) {
-                const auto& sub_path = entry.path();
-                if (sub_path.extension() == ".h5") {
-                    filenames.push_back(sub_path.filename());
-                }
-            }
-        }
-    } else {
-        std::string msg = std::string{"Unsupported backend '"} + backend + "'";
-        RAISE_PLUGIN_ERROR(msg.c_str())
-    }
-
-    size_t max_len = 0;
-    for (const auto& filename : filenames) {
-        max_len = std::max(filename.size() + 1, max_len);
-    }
-
-    size_t sz = max_len * filenames.size();
-    std::vector<char> data(sz);
-
-    size_t i = 0;
-    for (const auto& filename : filenames) {
-        memcpy(&data[i * max_len], filename.data(), filename.size());
-        ++i;
-    }
-
-    int shape[] = {(int)max_len, (int)filenames.size() };
-
-    int rc = setReturnData(plugin_interface->data_block, data.data(), sz, UDA_TYPE_STRING, 2, shape, nullptr);
-
-    // setReturnData is broken in 2.8.0
-    plugin_interface->data_block->data_n = sz;
-
-    return rc;
-}
-
-/**
- * Function: begin_arraystruct_action
- *
- * Returns the size of requested array of structure
- *
- * Arguments:
- *      uri             (required, string)  - uri for data
- *      access          (required, string)  - read access mode `[read|write|replace]`
- *      range           (required, string)  - range mode `[global|slice]`
- *      time            (required, float)   - slice time (ignored for global range mode)
- *      interp          (required, string)  - interpolation mode (ignored for global range mode)
- *      path            (required, string)  - IDS path, i.e. `equilibrium/time_slice`
- *      timebase        (required, string)  - timebase '/time' or ''
- *
- * Returns:
- *      CapNp serialised tree of depth 1, where each leaf node contains the name and data of a returned IMAS data node
-=======
 /**
  * Function: getOccurrences
  *
@@ -1414,44 +1304,17 @@
  *
  * Example:
  *      IMAS::getOccurrences(ids='magnetics')
->>>>>>> b88dab70
  *
  * @param plugin_interface the UDA plugin interface structure
  * @return 0 on success, !=0 on error
  */
-<<<<<<< HEAD
-int uda::plugins::imas::Plugin::begin_arraystruct_action(IDAM_PLUGIN_INTERFACE* plugin_interface)
-{
-    REQUEST_DATA* request_data = plugin_interface->request_data;
-=======
 int uda::plugins::imas::Plugin::getOccurrences(IDAM_PLUGIN_INTERFACE* plugin_interface) {
->>>>>>> b88dab70
 
     const char* uri;
     FIND_REQUIRED_STRING_VALUE(plugin_interface->request_data->nameValueList, uri);
 
-<<<<<<< HEAD
-    const char* access = nullptr;
-    FIND_REQUIRED_STRING_VALUE(plugin_interface->request_data->nameValueList, access);
-
-    const char* range = nullptr;
-    FIND_REQUIRED_STRING_VALUE(plugin_interface->request_data->nameValueList, range);
-
-    float time = 0.0;
-    FIND_REQUIRED_FLOAT_VALUE(plugin_interface->request_data->nameValueList, time);
-
-    const char* interp = nullptr;
-    FIND_REQUIRED_STRING_VALUE(plugin_interface->request_data->nameValueList, interp);
-
-    const char* path;
-    FIND_REQUIRED_STRING_VALUE(request_data->nameValueList, path);
-
-    const char* timebase;
-    FIND_REQUIRED_STRING_VALUE(request_data->nameValueList, timebase);
-=======
     const char* ids;
     FIND_REQUIRED_STRING_VALUE(plugin_interface->request_data->nameValueList, ids);
->>>>>>> b88dab70
 
     if (_open_entries.count(uri) == 0) {
         int const return_code = open(plugin_interface);
@@ -1462,107 +1325,6 @@
 
     auto& entry = _open_entries.at(uri);
 
-<<<<<<< HEAD
-    std::deque<std::string> tokens;
-    boost::split(tokens, path, boost::is_any_of("/"), boost::token_compress_on);
-
-    auto ids = tokens.front();
-    tokens.pop_front();
-    if (is_integer(tokens.front())) {
-        ids += "/" + tokens.front();
-        tokens.pop_front();
-    }
-
-    int const access_mode = convert_access_mode(access);
-    int const range_mode = convert_range_mode(range);
-    int const interp_mode = convert_interp_mode(interp);
-
-    int op_ctx = -1;
-    if (entry.operation_cache.ids == ids && entry.operation_cache.access == access_mode &&
-        entry.operation_cache.range == range_mode) {
-        op_ctx = entry.operation_cache.ctx;
-    } else {
-        if (entry.operation_cache.ctx != -1) {
-            while (!entry.operation_cache.array_struct_cache.empty()) {
-                al_status_t status = al_end_action(entry.operation_cache.array_struct_cache.back().ctx);
-                if (status.code != 0) {
-                    RAISE_PLUGIN_ERROR(status.message);
-                }
-                entry.operation_cache.array_struct_cache.pop_back();
-            }
-
-            al_status_t status = al_end_action(entry.operation_cache.ctx);
-            if (status.code != 0) {
-                RAISE_PLUGIN_ERROR(status.message);
-            }
-        }
-
-        al_status_t status = {};
-        if (range_mode == GLOBAL_OP) {
-            status = al_begin_global_action(entry.ctx, ids.c_str(), "", access_mode, &op_ctx);
-        } else if (range_mode == SLICE_OP) {
-            status = al_begin_slice_action(entry.ctx, ids.c_str(), access_mode, time, interp_mode, &op_ctx);
-        }
-        else if (range_mode == TIMERANGE_OP) {
-            float time_range_tmin = 0.0;
-            FIND_REQUIRED_FLOAT_VALUE(plugin_interface->request_data->nameValueList, time_range_tmin);
-
-            float time_range_tmax = 0.0;
-            FIND_REQUIRED_FLOAT_VALUE(plugin_interface->request_data->nameValueList, time_range_tmax);
-
-            int time_range_interp = 0;
-            FIND_REQUIRED_INT_VALUE(plugin_interface->request_data->nameValueList, time_range_interp);
-
-            double* dtime = nullptr;
-            size_t ndtime = 0;
-            FIND_REQUIRED_DOUBLE_ARRAY(plugin_interface->request_data->nameValueList, dtime);
-            int dtime_shape[1];
-            if (ndtime==1 && dtime[0]==-1)
-               dtime_shape[0] = 0;
-            else
-               dtime_shape[0] = (int)ndtime;
-
-            status = al_begin_timerange_action(entry.ctx, ids.c_str(), access_mode, (double) time_range_tmin, (double) time_range_tmax,
-                                 dtime, dtime_shape, time_range_interp, &op_ctx);
-        }
-        if (status.code != 0) {
-            RAISE_PLUGIN_ERROR(status.message);
-        }
-        entry.operation_cache = {ids, access_mode, range_mode, op_ctx, {}};
-    }
-
-    int size = -1;
-    int actxID = 0;
-    std::string node;
-    std::string delim;
-    int current_ctx = 0;
-    current_ctx = op_ctx;
-
-    while (!tokens.empty())
-    {
-        if (!is_index(tokens.front())){
-        node += delim + tokens.front();
-        tokens.pop_front();
-
-        delim = "/";
-        }else{
-        auto head = tokens.front();
-        auto pair = parse_index(head);
-        long index = pair.second;
-        al_status_t status = al_begin_arraystruct_action(current_ctx, pair.first.c_str(), timebase, &size, &actxID);
-        current_ctx = actxID;
-        tokens.pop_front();
-        }
-    }
-
-    al_status_t status = al_begin_arraystruct_action(current_ctx, node.c_str(), timebase, &size, &actxID);
-
-    if (status.code != 0) {
-        throw std::runtime_error{status.message};
-    }
-
-    setReturnDataIntScalar(plugin_interface->data_block, size, nullptr);
-=======
     std::vector<IDSData> results = {};
 
 #ifdef NO_IMAS
@@ -1595,6 +1357,5 @@
     data_block->dims = nullptr;
     data_block->data_type = UDA_TYPE_CAPNP;
 
->>>>>>> b88dab70
     return 0;
 }